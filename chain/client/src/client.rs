//! Client is responsible for tracking the chain and related pieces of infrastructure.
//! Block production is done in done in this actor as well (at the moment).

use std::collections::HashMap;
use std::ops::Sub;
use std::sync::{Arc, RwLock};
use std::thread;
use std::time::{Duration, Instant};

use actix::{
    Actor, ActorFuture, Addr, AsyncContext, Context, ContextFutureSpawner, Handler, Recipient,
    WrapFuture,
};
use chrono::{DateTime, Utc};
use futures::Future;
use log::{debug, error, info, warn};

use near_chain::{
    Block, BlockApproval, BlockHeader, BlockStatus, Chain, ChainGenesis, Provenance, RuntimeAdapter,
};
use near_chunks::ShardsManager;
use near_network::types::{
    AnnounceAccount, AnnounceAccountRoute, NetworkInfo, PeerId, ReasonForBan, StateResponseInfo,
};
use near_network::{
    NetworkClientMessages, NetworkClientResponses, NetworkRequests, NetworkResponses,
};
use near_primitives::crypto::signature::{verify, Signature};
use near_primitives::hash::{hash, CryptoHash};
use near_primitives::sharding::ShardChunkHeader;
use near_primitives::types::{AccountId, BlockIndex, EpochId, ShardId};
use near_primitives::unwrap_or_return;
use near_store::Store;
use near_telemetry::TelemetryActor;

use crate::info::InfoHelper;
use crate::sync::{most_weight_peer, BlockSync, HeaderSync, StateSync, StateSyncResult};
use crate::types::{
    BlockProducer, ClientConfig, Error, ShardSyncStatus, Status, StatusSyncInfo, SyncStatus,
};
use crate::{sync, StatusResponse};
<<<<<<< HEAD
use near_primitives::rpc::ValidatorInfo;

/// Economics config taken from genesis config
struct EconConfig {
    gas_price_adjustment_rate: u8,
    max_inflation_rate: u8,
}
=======
use std::cmp::max;
>>>>>>> 283c61b7

pub struct ClientActor {
    config: ClientConfig,
    sync_status: SyncStatus,
    chain: Chain,
    runtime_adapter: Arc<dyn RuntimeAdapter>,
    shards_mgr: ShardsManager,
    /// A mapping from a block for which a state sync is underway for the next epoch, and the object
    /// storing the current status of the state sync
    catchup_state_syncs: HashMap<CryptoHash, (StateSync, HashMap<u64, ShardSyncStatus>)>,
    block_producer: Option<BlockProducer>,
    network_actor: Recipient<NetworkRequests>,
    network_info: NetworkInfo,
    /// Identity that represents this Client at the network level.
    /// It is used as part of the messages that identify this client.
    node_id: PeerId,
    /// Set of approvals for the next block.
    approvals: HashMap<usize, Signature>,
    /// Timestamp when last block was received / processed. Used to timeout block production.
    last_block_processed: Instant,
    /// Keeps track of syncing headers.
    header_sync: HeaderSync,
    /// Keeps track of syncing block.
    block_sync: BlockSync,
    /// Keeps track of syncing state.
    state_sync: StateSync,
    /// Last time we announced our accounts as validators.
    last_val_announce_height: Option<BlockIndex>,
    /// Info helper.
    info_helper: InfoHelper,
    /// economics constants
    econ_config: EconConfig,
}

fn wait_until_genesis(genesis_time: &DateTime<Utc>) {
    let now = Utc::now();
    //get chrono::Duration::num_seconds() by deducting genesis_time from now
    let chrono_seconds = genesis_time.signed_duration_since(now).num_seconds();
    //check if number of seconds in chrono::Duration larger than zero
    if chrono_seconds > 0 {
        info!(target: "chain", "Waiting until genesis: {}", chrono_seconds);
        let seconds = Duration::from_secs(chrono_seconds as u64);
        thread::sleep(seconds);
    }
}

impl ClientActor {
    pub fn new(
        config: ClientConfig,
        store: Arc<Store>,
        chain_genesis: ChainGenesis,
        runtime_adapter: Arc<dyn RuntimeAdapter>,
        node_id: PeerId,
        network_actor: Recipient<NetworkRequests>,
        block_producer: Option<BlockProducer>,
        telemetry_actor: Addr<TelemetryActor>,
    ) -> Result<Self, Error> {
        wait_until_genesis(&chain_genesis.time);
        let chain = Chain::new(store.clone(), runtime_adapter.clone(), &chain_genesis)?;
        let shards_mgr = ShardsManager::new(
            block_producer.as_ref().map(|x| x.account_id.clone()),
            runtime_adapter.clone(),
            network_actor.clone(),
            store.clone(),
        );
        let sync_status = SyncStatus::AwaitingPeers;
        let header_sync = HeaderSync::new(network_actor.clone());
        let block_sync = BlockSync::new(network_actor.clone(), config.block_fetch_horizon);
        let state_sync = StateSync::new(network_actor.clone());
        if let Some(bp) = &block_producer {
            info!(target: "client", "Starting validator node: {}", bp.account_id);
        }

        let info_helper = InfoHelper::new(telemetry_actor, block_producer.clone());

        Ok(ClientActor {
            config,
            sync_status,
            chain,
            runtime_adapter,
            shards_mgr,
            catchup_state_syncs: HashMap::new(),
            network_actor,
            node_id,
            block_producer,
            network_info: NetworkInfo {
                num_active_peers: 0,
                peer_max_count: 0,
                most_weight_peers: vec![],
                received_bytes_per_sec: 0,
                sent_bytes_per_sec: 0,
                known_producers: vec![],
            },
            approvals: HashMap::default(),
            last_block_processed: Instant::now(),
            header_sync,
            block_sync,
            state_sync,
            last_val_announce_height: None,
            info_helper,
            econ_config: EconConfig {
                gas_price_adjustment_rate: chain_genesis.gas_price_adjustment_rate,
                max_inflation_rate: chain_genesis.max_inflation_rate,
            },
        })
    }

    fn check_signature_account_announce(
        &self,
        announce_account: &AnnounceAccount,
    ) -> Result<(), ReasonForBan> {
        // Check header is correct.
        let header_hash = announce_account.header_hash();
        let header = announce_account.header();

        // hash must match announcement hash ...
        if header_hash != header.hash {
            return Err(ReasonForBan::InvalidHash);
        }

        // ... and signature should be valid.
        if !self.runtime_adapter.verify_validator_signature(
            &announce_account.epoch_id,
            &announce_account.account_id,
            header_hash.as_ref(),
            &header.signature,
        ) {
            return Err(ReasonForBan::InvalidSignature);
        }

        // Check intermediates hops are correct.
        // Skip first element (header)
        announce_account
            .route
            .iter()
            .skip(1)
            .fold(Ok(header_hash), |previous_hash, hop| {
                // Folding function will return None if at least one hop checking fail,
                // otherwise it will return hash from last hop.
                if let Ok(previous_hash) = previous_hash {
                    let AnnounceAccountRoute { peer_id, hash: current_hash, signature } = hop;

                    let real_current_hash =
                        &hash([previous_hash.as_ref(), peer_id.as_ref()].concat().as_slice());

                    if real_current_hash != current_hash {
                        return Err(ReasonForBan::InvalidHash);
                    }

                    if verify(current_hash.as_ref(), signature, &peer_id.public_key()) {
                        Ok(previous_hash)
                    } else {
                        Err(ReasonForBan::InvalidSignature)
                    }
                } else {
                    previous_hash
                }
            })
            .map(|_hash| ())
    }
}

impl Actor for ClientActor {
    type Context = Context<Self>;

    fn started(&mut self, ctx: &mut Self::Context) {
        // Start syncing job.
        self.start_sync(ctx);

        // Start catchup job.
        self.catchup(ctx);

        // Start fetching information from network.
        self.fetch_network_info(ctx);

        // Start periodic logging of current state of the client.
        self.log_summary(ctx);
    }
}

impl Handler<NetworkClientMessages> for ClientActor {
    type Result = NetworkClientResponses;

    fn handle(&mut self, msg: NetworkClientMessages, ctx: &mut Context<Self>) -> Self::Result {
        match msg {
            NetworkClientMessages::Transaction(tx) => {
                let runtime_adapter = self.runtime_adapter.clone();
                let shard_id = runtime_adapter.account_id_to_shard_id(&tx.body.get_originator());
                if let Ok(chunk_extra) = self.chain.get_latest_chunk_extra(shard_id) {
                    match self.runtime_adapter.validate_tx(shard_id, chunk_extra.state_root, tx) {
                        Ok(valid_transaction) => {
                            debug!(
                                "MOO recording a transaction. I'm {:?}, {}",
                                self.block_producer.as_ref().unwrap().account_id,
                                shard_id
                            );
                            self.shards_mgr.insert_transaction(shard_id, valid_transaction);
                            NetworkClientResponses::ValidTx
                        }
                        Err(err) => NetworkClientResponses::InvalidTx(err),
                    }
                } else {
                    NetworkClientResponses::NoResponse
                }
            }
            NetworkClientMessages::BlockHeader(header, peer_id) => {
                self.receive_header(header, peer_id)
            }
            NetworkClientMessages::Block(block, peer_id, was_requested) => {
                self.receive_block(ctx, block, peer_id, was_requested)
            }
            NetworkClientMessages::BlockRequest(hash) => {
                if let Ok(block) = self.chain.get_block(&hash) {
                    NetworkClientResponses::Block(block.clone())
                } else {
                    NetworkClientResponses::NoResponse
                }
            }
            NetworkClientMessages::BlockHeadersRequest(hashes) => {
                if let Ok(headers) = self.retrieve_headers(hashes) {
                    NetworkClientResponses::BlockHeaders(headers)
                } else {
                    NetworkClientResponses::NoResponse
                }
            }
            NetworkClientMessages::GetChainInfo => match self.chain.head() {
                Ok(head) => NetworkClientResponses::ChainInfo {
                    genesis: self.chain.genesis().hash(),
                    height: head.height,
                    total_weight: head.total_weight,
                },
                Err(err) => {
                    error!(target: "client", "{}", err);
                    NetworkClientResponses::NoResponse
                }
            },
            NetworkClientMessages::BlockHeaders(headers, peer_id) => {
                if self.receive_headers(headers, peer_id) {
                    NetworkClientResponses::NoResponse
                } else {
                    warn!(target: "client", "Banning node for sending invalid block headers");
                    NetworkClientResponses::Ban { ban_reason: ReasonForBan::BadBlockHeader }
                }
            }
            NetworkClientMessages::BlockApproval(account_id, hash, signature) => {
                if self.collect_block_approval(&account_id, &hash, &signature) {
                    NetworkClientResponses::NoResponse
                } else {
                    warn!(target: "client", "Banning node for sending invalid block approval: {} {} {}", account_id, hash, signature);
                    NetworkClientResponses::Ban { ban_reason: ReasonForBan::BadBlockApproval }
                }
            }
            NetworkClientMessages::StateRequest(shard_id, hash) => {
                debug!(
                    "MOO received state request for hash {:?}, I'm {:?}",
                    hash,
                    self.block_producer.clone().map(|x| x.account_id)
                );
                if let Ok((
                    prev_chunk_hash,
                    prev_chunk_extra,
                    payload,
                    outgoing_receipts,
                    incoming_receipts,
                )) = self.chain.state_request(shard_id, hash)
                {
                    return NetworkClientResponses::StateResponse(StateResponseInfo {
                        shard_id,
                        hash,
                        prev_chunk_hash,
                        prev_chunk_extra,
                        payload,
                        outgoing_receipts,
                        incoming_receipts,
                    });
                } else {
                    // TODO XXX MOO REMOVE
                    debug!(target: "client", "State request for shard {} failed, I'm {:?}", shard_id, self.block_producer.clone().unwrap().account_id);
                }
                NetworkClientResponses::NoResponse
            }
            NetworkClientMessages::StateResponse(StateResponseInfo {
                shard_id,
                hash,
                prev_chunk_hash,
                prev_chunk_extra,
                payload,
                outgoing_receipts,
                incoming_receipts,
            }) => {
                debug!(
                    "MOO received state response for hash {:?}, I'm {:?}",
                    hash,
                    self.block_producer.clone().map(|x| x.account_id)
                );
                // Populate the hashmaps with shard statuses that might be interested in this state
                //     (naturally, the plural of statuses is statuseses)
                let mut shard_statuseses = vec![];

                // ... It could be that the state was requested by the state sync
                if let SyncStatus::StateSync(sync_hash, shard_statuses) = &mut self.sync_status {
                    if hash == *sync_hash {
                        shard_statuseses.push(shard_statuses);
                    }
                }

                // ... Or one of the catchups
                for (sync_hash, state_sync_info) in self.chain.store().iterate_state_sync_infos() {
                    if hash == sync_hash {
                        assert_eq!(sync_hash, state_sync_info.epoch_tail_hash);
                        if let Some((_, shard_statuses)) =
                            self.catchup_state_syncs.get_mut(&sync_hash)
                        {
                            debug!("MOO there's a status to update for {:?}", hash);
                            shard_statuseses.push(shard_statuses);
                        }
                        // We should not be requesting the same state twice.
                        break;
                    }
                }

                if !shard_statuseses.is_empty() {
                    match self.chain.set_shard_state(
                        shard_id,
                        hash,
                        prev_chunk_hash,
                        prev_chunk_extra,
                        payload,
                        outgoing_receipts,
                        incoming_receipts,
                    ) {
                        Ok(()) => {
                            for shard_statuses in shard_statuseses {
                                shard_statuses.insert(shard_id, ShardSyncStatus::StateDone);
                            }
                        }
                        Err(err) => {
                            for shard_statuses in shard_statuseses {
                                shard_statuses.insert(
                                    shard_id,
                                    ShardSyncStatus::Error(format!(
                                        "Failed to set state for {} @ {}: {}",
                                        shard_id, hash, err
                                    )),
                                );
                            }
                        }
                    }
                }

                NetworkClientResponses::NoResponse
            }
            NetworkClientMessages::ChunkPartRequest(part_request_msg, peer_id) => {
                let _ = self.shards_mgr.process_chunk_part_request(part_request_msg, peer_id);
                NetworkClientResponses::NoResponse
            }
            NetworkClientMessages::ChunkOnePartRequest(part_request_msg, peer_id) => {
                let _ = self.shards_mgr.process_chunk_one_part_request(part_request_msg, peer_id);
                NetworkClientResponses::NoResponse
            }
            NetworkClientMessages::ChunkPart(part_msg) => {
                if let Ok(Some(height)) = self.shards_mgr.process_chunk_part(part_msg) {
                    self.process_blocks_with_missing_chunks(ctx, height);
                }
                NetworkClientResponses::NoResponse
            }
            NetworkClientMessages::ChunkOnePart(one_part_msg) => {
                let prev_block_hash = one_part_msg.header.prev_block_hash;
                if let Ok(ret) = self.shards_mgr.process_chunk_one_part(one_part_msg.clone()) {
                    if ret {
                        // If the chunk builds on top of the current head, get all the remaining parts
                        // TODO: if the bp receives the chunk before they receive the block, they will
                        //     not collect the parts currently. It will result in chunk not included
                        //     in the next block.
                        if self.block_producer.as_ref().map_or_else(
                            || false,
                            |bp| {
                                self.shards_mgr.cares_about_shard_this_or_next_epoch(
                                    &bp.account_id,
                                    prev_block_hash,
                                    one_part_msg.shard_id,
                                )
                            },
                        ) && self
                            .chain
                            .head()
                            .map(|head| head.last_block_hash == one_part_msg.header.prev_block_hash)
                            .unwrap_or(false)
                        {
                            self.shards_mgr.request_chunks(vec![one_part_msg.header]);
                        } else {
                            // We are getting here either because we don't care about the shard, or
                            //    because we see the one part before we see the block.
                            // In the latter case we will request parts once the block is received
                        }
                        self.process_blocks_with_missing_chunks(ctx, prev_block_hash);
                    }
                }
                NetworkClientResponses::NoResponse
            }
            NetworkClientMessages::AnnounceAccount(announce_account) => {
                match self.check_signature_account_announce(&announce_account) {
                    Ok(_) => {
                        actix::spawn(
                            self.network_actor
                                .send(NetworkRequests::AnnounceAccount(announce_account))
                                .map_err(|e| error!(target: "client", "{}", e))
                                .map(|_| ()),
                        );
                        NetworkClientResponses::NoResponse
                    }
                    Err(ban_reason) => NetworkClientResponses::Ban { ban_reason },
                }
            }
        }
    }
}

impl Handler<Status> for ClientActor {
    type Result = Result<StatusResponse, String>;

    fn handle(&mut self, _: Status, _: &mut Context<Self>) -> Self::Result {
        let head = self.chain.head().map_err(|err| err.to_string())?;
        let prev_header =
            self.chain.get_block_header(&head.last_block_hash).map_err(|err| err.to_string())?;
        let latest_block_time = prev_header.timestamp.clone();
        let validators = self
            .runtime_adapter
            .get_epoch_block_producers(&head.epoch_id, &head.last_block_hash)
            .map_err(|err| err.to_string())?
            .into_iter()
            .map(|(account_id, is_slashed)| ValidatorInfo { account_id, is_slashed })
            .collect();
        Ok(StatusResponse {
            version: self.config.version.clone(),
            chain_id: self.config.chain_id.clone(),
            rpc_addr: self.config.rpc_addr.clone(),
            validators,
            sync_info: StatusSyncInfo {
                latest_block_hash: head.last_block_hash,
                latest_block_height: head.height,
                latest_state_root: prev_header.prev_state_root.clone(),
                latest_block_time,
                syncing: self.sync_status.is_syncing(),
            },
        })
    }
}

impl ClientActor {
    /// Gets called when block got accepted.
    /// Send updates over network, update tx pool and notify ourselves if it's time to produce next block.
    fn on_block_accepted(
        &mut self,
        ctx: &mut Context<ClientActor>,
        block_hash: CryptoHash,
        status: BlockStatus,
        provenance: Provenance,
    ) {
        let block = match self.chain.get_block(&block_hash) {
            Ok(block) => block.clone(),
            Err(err) => {
                error!(target: "client", "Failed to find block {} that was just accepted: {}", block_hash, err);
                return;
            }
        };

        // Update when last block was processed.
        self.last_block_processed = Instant::now();

        // Count blocks and transactions processed both in SYNC and regular modes.
        self.info_helper.block_processed(block.transactions.len() as u64);

        // Process orphaned chunk_one_parts
        if self.shards_mgr.process_orphaned_one_parts(block_hash) {
            // process_orphaned_one_parts returns true if some of the one parts were not known before
            //    generally in this case we would check blocks with missing chunks, but since the
            //    block that unbloked the one parts was just processed, any block that would actually
            //    depend on those one parts would have been an orphan, not a block with missing chunks,
            //    so no need to process anything here
            error!("MOO unlocked some orphaned one parts");
            // TODO XXX MOO: the comment above suggests this line is not needed, and yet here it is? O.o
            self.process_blocks_with_missing_chunks(ctx, block_hash);
        }

        if provenance != Provenance::SYNC {
            // If we produced the block, then we want to broadcast it.
            // If received the block from another node then broadcast "header first" to minimise network traffic.
            if provenance == Provenance::PRODUCED {
                let _ = self.network_actor.do_send(NetworkRequests::Block { block: block.clone() });
            } else {
                let approval = self.get_block_approval(&block);
                let _ = self.network_actor.do_send(NetworkRequests::BlockHeaderAnnounce {
                    header: block.header.clone(),
                    approval,
                });
            }

            // If this is block producing node and next block is produced by us, schedule to produce a block after a delay.
            self.handle_scheduling_block_production(
                ctx,
                block.hash(),
                block.header.height,
                block.header.height,
            );
        }

        if let Some(bp) = self.block_producer.clone() {
            // Reconcile the txpool against the new block *after* we have broadcast it too our peers.
            // This may be slow and we do not want to delay block propagation.
            match status {
                BlockStatus::Next => {
                    // If this block immediately follows the current tip, remove transactions
                    //    from the txpool
                    self.remove_transactions_for_block(bp.account_id.clone(), &block);
                }
                BlockStatus::Fork => {
                    // If it's a fork, no need to reconcile transactions or produce chunks
                    return;
                }
                BlockStatus::Reorg(prev_head) => {
                    // If a reorg happened, reintroduce transactions from the previous chain and
                    //    remove transactions from the new chain
                    let mut reintroduce_head =
                        self.chain.get_block_header(&prev_head).unwrap().clone();
                    let mut remove_head = block.header.clone();
                    assert_ne!(remove_head.hash(), reintroduce_head.hash());

                    let mut to_remove = vec![];
                    let mut to_reintroduce = vec![];

                    while remove_head.hash() != reintroduce_head.hash() {
                        while remove_head.height > reintroduce_head.height {
                            to_remove.push(remove_head.hash());
                            remove_head = self
                                .chain
                                .get_block_header(&remove_head.prev_hash)
                                .unwrap()
                                .clone();
                        }
                        while reintroduce_head.height > remove_head.height
                            || reintroduce_head.height == remove_head.height
                                && reintroduce_head.hash() != remove_head.hash()
                        {
                            to_reintroduce.push(reintroduce_head.hash());
                            reintroduce_head = self
                                .chain
                                .get_block_header(&reintroduce_head.prev_hash)
                                .unwrap()
                                .clone();
                        }
                    }

                    for to_reintroduce_hash in to_reintroduce {
                        let block = self.chain.get_block(&to_reintroduce_hash).unwrap().clone();
                        self.reintroduce_transactions_for_block(bp.account_id.clone(), &block);
                    }

                    for to_remove_hash in to_remove {
                        let block = self.chain.get_block(&to_remove_hash).unwrap().clone();
                        self.remove_transactions_for_block(bp.account_id.clone(), &block);
                    }
                }
            };

            if provenance != Provenance::SYNC {
                // Produce new chunks
                for shard_id in 0..self.runtime_adapter.num_shards() {
                    let epoch_id = self
                        .runtime_adapter
                        .get_epoch_id_from_prev_block(&block.header.hash())
                        .unwrap();
                    let chunk_proposer = self
                        .runtime_adapter
                        .get_chunk_producer(&epoch_id, block.header.height + 1, shard_id)
                        .unwrap();

                    if chunk_proposer == *bp.account_id {
                        if let Err(err) = self.produce_chunk(
                            ctx,
                            block.hash(),
                            &epoch_id,
                            block.chunks[shard_id as usize].clone(),
                            block.header.height + 1,
                            shard_id,
                        ) {
                            error!(target: "client", "Error producing chunk {:?}", err);
                        }
                    }
                }
            }
        }

        self.check_send_announce_account(block.header.prev_hash);
    }

    fn remove_transactions_for_block(&mut self, me: AccountId, block: &Block) {
        for (shard_id, chunk_header) in block.chunks.iter().enumerate() {
            let shard_id = shard_id as ShardId;
            if block.header.height == chunk_header.height_included {
                if self.shards_mgr.cares_about_shard_this_or_next_epoch(
                    &me,
                    block.header.prev_hash,
                    shard_id,
                ) {
                    self.shards_mgr.remove_transactions(
                        shard_id,
                        // By now the chunk must be in store, otherwise the block would have been orphaned
                        &self.chain.get_chunk(&chunk_header).unwrap().transactions,
                    );
                }
            }
        }
    }

<<<<<<< HEAD
    fn reintroduce_transactions_for_block(&mut self, me: AccountId, block: &Block) {
        for (shard_id, chunk_header) in block.chunks.iter().enumerate() {
            let shard_id = shard_id as ShardId;
            if block.header.height == chunk_header.height_included {
                if self.shards_mgr.cares_about_shard_this_or_next_epoch(
                    &me,
                    block.header.prev_hash,
                    shard_id,
                ) {
                    self.shards_mgr.reintroduce_transactions(
                        shard_id,
                        // By now the chunk must be in store, otherwise the block would have been orphaned
                        &self.chain.get_chunk(&chunk_header).unwrap().transactions,
                    );
                }
            }
        }
=======
        self.check_send_announce_account(&block.hash(), block.header.height);
>>>>>>> 283c61b7
    }

    /// Check if client Account Id should be sent and send it.
    /// Account Id is sent when is not current a validator but are becoming a validator soon.
<<<<<<< HEAD
    fn check_send_announce_account(&mut self, prev_block_hash: CryptoHash) {
        if self.network_info.num_active_peers == 0 {
            warn!(target: "client", "No peers: skip account announce");
            return;
        }

=======
    fn check_send_announce_account(&mut self, block_hash: &CryptoHash, block_height: BlockIndex) {
>>>>>>> 283c61b7
        // Announce AccountId if client is becoming a validator soon.
        let next_epoch_id = unwrap_or_return!(
            self.runtime_adapter.get_next_epoch_id_from_prev_block(&prev_block_hash),
            ()
        );

        // First check that we currently have an AccountId
        if self.block_producer.is_none() {
            // There is no account id associated with this client
            return;
        }
        let block_producer = self.block_producer.as_ref().unwrap();

<<<<<<< HEAD
        let epoch_start_height =
            unwrap_or_return!(self.runtime_adapter.get_epoch_start_height(&prev_block_hash), ());
=======
        let epoch_hash = match self
            .runtime_adapter
            .get_epoch_offset(*block_hash, block_height + self.config.announce_account_horizon)
        {
            Ok((epoch_hash, 0)) => epoch_hash,
            // Don't announce if the block is unknown to us or the offset is greater than 0
            _ => return,
        };
>>>>>>> 283c61b7

        debug!(target: "client", "Check announce account for {}, epoch start height: {}, {:?}", block_producer.account_id, epoch_start_height, self.last_val_announce_height);

<<<<<<< HEAD
        // TODO MOO XXX: only announce if will be a validator in the next epoch.
        // TODO MOO WTF: currently, it will still resend this every epoch.
        if let Some(last_val_announce_height) = self.last_val_announce_height {
            if last_val_announce_height >= epoch_start_height {
                // This announcement was already done!
                return;
=======
            if let Some(last_val_announce_height) = self.last_val_announce_height {
                if last_val_announce_height == epoch_height {
                    // This announcement was already done!
                    return;
                }
>>>>>>> 283c61b7
            }
        }

<<<<<<< HEAD
        // Check client is part of the futures validators
        if let Ok(validators) =
            self.runtime_adapter.get_epoch_block_producers(&next_epoch_id, &prev_block_hash)
        {
            // TODO(MarX): Use HashSet in validator manager to do fast searching.
            if validators.iter().any(|(account_id, _)| (account_id == &block_producer.account_id)) {
                debug!(target: "client", "Sending announce account for {}", block_producer.account_id);
                self.last_val_announce_height = Some(epoch_start_height);
                let (hash, signature) = self.sign_announce_account(&next_epoch_id).unwrap();

                actix::spawn(
                    self.network_actor
                        .send(NetworkRequests::AnnounceAccount(AnnounceAccount::new(
                            block_producer.account_id.clone(),
                            next_epoch_id,
                            self.node_id,
                            hash,
                            signature,
                        )))
                        .map_err(|e| error!(target: "client", "{:?}", e))
                        .map(|_| ()),
                );
=======
            // Check client is part of the futures validators
            if let Ok(validators) =
                self.runtime_adapter.get_epoch_block_proposers(&epoch_hash, &block_hash)
            {
                // TODO(MarX): Use HashSet in validator manager to do fast searching.
                if validators
                    .iter()
                    .any(|account_id| (&(account_id.0) == &block_producer.account_id))
                {
                    self.last_val_announce_height = Some(epoch_height);
                    let (hash, signature) = self.sign_announce_account(epoch_hash).unwrap();

                    actix::spawn(
                        self.network_actor
                            .send(NetworkRequests::AnnounceAccount(AnnounceAccount::new(
                                block_producer.account_id.clone(),
                                epoch_hash,
                                self.node_id,
                                hash,
                                signature,
                            )))
                            .map_err(|e| error!(target: "client", "{:?}", e))
                            .map(|_| ()),
                    );
                }
>>>>>>> 283c61b7
            }
        }
    }

    fn sign_announce_account(&self, epoch_id: &EpochId) -> Result<(CryptoHash, Signature), ()> {
        if let Some(block_producer) = self.block_producer.as_ref() {
            let hash = AnnounceAccount::build_header_hash(
                &block_producer.account_id,
                &self.node_id,
                epoch_id,
            );
            let signature = block_producer.signer.sign(hash.as_ref());
            Ok((hash, signature))
        } else {
            Err(())
        }
    }

    fn get_block_proposer(
        &self,
        epoch_id: &EpochId,
        height: BlockIndex,
    ) -> Result<AccountId, Error> {
        self.runtime_adapter.get_block_producer(epoch_id, height).map_err(|err| err.into())
    }

    fn get_epoch_block_proposers(
        &self,
        epoch_id: &EpochId,
        last_block_hash: &CryptoHash,
    ) -> Result<Vec<(AccountId, bool)>, Error> {
        self.runtime_adapter
            .get_epoch_block_producers(epoch_id, last_block_hash)
            .map_err(|err| err.into())
    }

    /// Create approval for given block or return none if not a block producer.
    fn get_block_approval(&mut self, block: &Block) -> Option<BlockApproval> {
        let mut epoch_hash =
            self.runtime_adapter.get_epoch_id_from_prev_block(&block.hash()).ok()?;
        let next_block_producer_account =
            self.get_block_proposer(&epoch_hash, block.header.height + 1);
        if let (Some(block_producer), Ok(next_block_producer_account)) =
            (&self.block_producer, &next_block_producer_account)
        {
            if &block_producer.account_id != next_block_producer_account {
                epoch_hash = block.header.epoch_id.clone();
                if let Ok(validators) =
                    self.runtime_adapter.get_epoch_block_producers(&epoch_hash, &block.hash())
                {
                    if let Some((_, is_slashed)) =
                        validators.into_iter().find(|v| v.0 == block_producer.account_id)
                    {
                        if !is_slashed {
                            return Some(BlockApproval::new(
                                block.hash(),
                                &*block_producer.signer,
                                next_block_producer_account.clone(),
                            ));
                        }
                    }
                }
            }
        }
        None
    }

    /// Checks if we are block producer and if we are next block producer schedules calling `produce_block`.
    /// If we are not next block producer, schedule to check timeout.
    fn handle_scheduling_block_production(
        &mut self,
        ctx: &mut Context<ClientActor>,
        block_hash: CryptoHash,
        last_height: BlockIndex,
        check_height: BlockIndex,
    ) {
        let epoch_id =
            unwrap_or_return!(self.runtime_adapter.get_epoch_id_from_prev_block(&block_hash), ());
        let next_block_producer_account =
            unwrap_or_return!(self.get_block_proposer(&epoch_id, check_height + 1), ());
        if let Some(block_producer) = &self.block_producer {
            if block_producer.account_id.clone() == next_block_producer_account {
                ctx.run_later(self.config.min_block_production_delay, move |act, ctx| {
                    act.produce_block(ctx, block_hash, last_height, check_height + 1);
                });
            } else {
                // Otherwise, schedule timeout to check if the next block was produced.
                ctx.run_later(self.config.max_block_production_delay, move |act, ctx| {
                    act.check_block_timeout(ctx, last_height, check_height);
                });
            }
        }
    }

    /// Checks if next block was produced within timeout, if not check if we should produce next block.
    /// `last_height` is the height of the `head` at the point of scheduling,
    /// `check_height` is the height at which to call `handle_scheduling_block_production` to skip non received blocks.
    /// TODO: should we send approvals for `last_height` block to next block producer?
    fn check_block_timeout(
        &mut self,
        ctx: &mut Context<ClientActor>,
        last_height: BlockIndex,
        check_height: BlockIndex,
    ) {
        let head = unwrap_or_return!(self.chain.head(), ());
        // If height changed since we scheduled this, exit.
        if head.height != last_height {
            return;
        }
        debug!(target: "client", "{:?} Timeout for {}, current head {}, next head {}, suggesting to skip", self.block_producer.as_ref().map(|bp| bp.account_id.clone()), last_height, head.height, check_height);
        // Update how long ago last block arrived to reset block production timer.
        self.last_block_processed = Instant::now();
        self.handle_scheduling_block_production(
            ctx,
            head.last_block_hash,
            last_height,
            check_height + 1,
        );
    }

    /// Produce block if we are block producer for given block. If error happens, retry.
    fn produce_block(
        &mut self,
        ctx: &mut Context<ClientActor>,
        block_hash: CryptoHash,
        last_height: BlockIndex,
        next_height: BlockIndex,
    ) {
        if let Err(err) = self.produce_block_err(ctx, last_height, next_height) {
            error!(target: "client", "Block production failed: {:?}", err);
            self.handle_scheduling_block_production(ctx, block_hash, last_height, next_height - 1);
        }
    }

    fn produce_chunk(
        &mut self,
        _ctx: &mut Context<ClientActor>, // TODO: remove?
        prev_block_hash: CryptoHash,
        epoch_id: &EpochId,
        last_header: ShardChunkHeader,
        next_height: BlockIndex,
        shard_id: ShardId,
    ) -> Result<(), Error> {
        let block_producer = self.block_producer.as_ref().ok_or_else(|| {
            Error::ChunkProducer("Called without block producer info.".to_string())
        })?;

        let chunk_proposer =
            self.runtime_adapter.get_chunk_producer(epoch_id, next_height, shard_id).unwrap();
        if block_producer.account_id != chunk_proposer {
            debug!(target: "client", "Not producing chunk for shard {}: chain at {}, not block producer for next block. Me: {}, proposer: {}", shard_id, next_height, block_producer.account_id, chunk_proposer);
            return Ok(());
        }

        debug!(
            target: "client",
            "Producing chunk at height {} for shard {}, I'm {}",
            next_height,
            shard_id,
            block_producer.account_id
        );

        let chunk_extra = self
            .chain
            .get_latest_chunk_extra(shard_id)
            .map_err(|err| Error::ChunkProducer(format!("No chunk extra available: {}", err)))?
            .clone();

        let transactions =
            self.shards_mgr.prepare_transactions(shard_id, self.config.block_expected_weight)?;
        info!("Creating a chunk with {} transactions for shard {}", transactions.len(), shard_id);

        let (_, receipts) = self.chain.get_outgoing_receipts_for_shard(
            prev_block_hash,
            shard_id,
            last_header.height_included,
        )?;

        let encoded_chunk = self
            .shards_mgr
            .create_encoded_shard_chunk(
                prev_block_hash,
                chunk_extra.state_root,
                next_height,
                shard_id,
                chunk_extra.gas_used,
                chunk_extra.gas_limit,
                chunk_extra.validator_proposals.clone(),
                &transactions,
                &receipts,
                block_producer.signer.clone(),
            )
            .map_err(|_e| {
                Error::ChunkProducer("Can't create encoded chunk, serialization error.".to_string())
            })?;

        debug!(
            target: "client",
            "Produced chunk at height {} for shard {} with {} txs and {} receipts, I'm {}, chunk_hash: {}",
            next_height,
            shard_id,
            transactions.len(),
            receipts.len(),
            block_producer.account_id,
            encoded_chunk.chunk_hash().0,
        );

        self.shards_mgr.distribute_encoded_chunk(encoded_chunk, receipts);

        Ok(())
    }

    /// Produce block if we are block producer for given `next_height` index.
    /// Can return error, should be called with `produce_block` to handle errors and reschedule.
    fn produce_block_err(
        &mut self,
        ctx: &mut Context<ClientActor>,
        last_height: BlockIndex,
        next_height: BlockIndex,
    ) -> Result<(), Error> {
        let block_producer = self.block_producer.as_ref().ok_or_else(|| {
            Error::BlockProducer("Called without block producer info.".to_string())
        })?;
        let head = self.chain.head()?;
        assert_eq!(
            head.epoch_id,
            self.runtime_adapter.get_epoch_id_from_prev_block(&head.prev_block_hash).unwrap()
        );
        // If last height changed, this process should stop as we spun up another one.
        if head.height != last_height {
            return Ok(());
        }

        // Check that we are were called at the block that we are producer for.
        let next_block_proposer = self.get_block_proposer(
            &self.runtime_adapter.get_epoch_id_from_prev_block(&head.last_block_hash).unwrap(),
            next_height,
        )?;
        println!("MOO Produce block {}? {:?} {:?}", next_block_proposer, last_height, next_height);
        if block_producer.account_id != next_block_proposer {
            info!(target: "client", "Produce block: chain at {}, not block producer for next block.", next_height);
            return Ok(());
        }
        let prev = self.chain.get_block_header(&head.last_block_hash)?;
        let prev_hash = prev.hash();
        let prev_prev_hash = prev.prev_hash;

        if self.runtime_adapter.is_next_block_epoch_start(&head.last_block_hash)? {
            if !self.chain.prev_block_is_caught_up(&prev_prev_hash, &prev_hash)? {
                // Currently state for the chunks we are interested in this epoch
                // are not yet caught up (e.g. still state syncing).
                // We reschedule block production.
                // Alex's comment:
                // The previous block is not caught up for the next epoch relative to the previous
                // block, which is the current epoch for this block, so this block cannot be applied
                // at all yet, block production must to be rescheduled
                ctx.run_later(self.config.block_production_retry_delay, move |act, ctx| {
                    act.produce_block(ctx, head.last_block_hash, last_height, next_height);
                });
                return Ok(());
            }
        }

        // Wait until we have all approvals or timeouts per max block production delay.
        let validators =
            self.runtime_adapter.get_epoch_block_producers(&head.epoch_id, &prev_hash)?;
        let total_validators = validators.len();
        let prev_same_bp = self.runtime_adapter.get_block_producer(&head.epoch_id, last_height)?
            == block_producer.account_id.clone();
        // If epoch changed, and before there was 2 validators and now there is 1 - prev_same_bp is false, but total validators right now is 1.
        let total_approvals =
<<<<<<< HEAD
            total_validators - if prev_same_bp || total_validators < 2 { 1 } else { 2 };
        let elapsed = self.last_block_processed.elapsed();
=======
            total_validators - max(if prev_same_bp { 1 } else { 2 }, total_validators);
>>>>>>> 283c61b7
        if self.approvals.len() < total_approvals
            && elapsed < self.config.max_block_production_delay
        {
            // Schedule itself for (max BP delay - how much time passed).
            ctx.run_later(self.config.max_block_production_delay.sub(elapsed), move |act, ctx| {
                act.produce_block(ctx, head.last_block_hash, last_height, next_height);
            });
            return Ok(());
        }

        // If we are not producing empty blocks, skip this and call handle scheduling for the next block.
        let new_chunks = self.shards_mgr.prepare_chunks(prev_hash);

        if !self.config.produce_empty_blocks && new_chunks.is_empty() {
            self.handle_scheduling_block_production(
                ctx,
                head.last_block_hash,
                head.height,
                next_height,
            );
            return Ok(());
        }

        let prev_block = self.chain.get_block(&head.last_block_hash)?;
        let mut chunks = prev_block.chunks.clone();

        // Collect new chunks.
        for (shard_id, mut chunk_header) in new_chunks {
            chunk_header.height_included = next_height;
            chunks[shard_id as usize] = chunk_header;
        }

        let prev_header = self.chain.get_block_header(&head.last_block_hash)?;

        // TODO XXX MOO: this is kept here in case we want to revive txs on the block level.
        let transactions = vec![];

        // At this point, the previous epoch hash must be available
        let epoch_id = self
            .runtime_adapter
            .get_epoch_id_from_prev_block(&head.last_block_hash)
            .expect("Epoch hash should exist at this point");

        // TODO: current gas used and gas limit.
        let block = Block::produce(
            &prev_header,
            next_height,
            chunks,
            epoch_id,
            transactions,
            self.approvals.drain().collect(),
            self.econ_config.gas_price_adjustment_rate,
            self.econ_config.max_inflation_rate,
            block_producer.signer.clone(),
        );

        let ret = self.process_block(ctx, block, Provenance::PRODUCED);

        println!("{:?} MADE block", self.block_producer.as_ref().unwrap().account_id);
        near_chain::test_utils::display_chain(&mut self.chain);

        assert!(ret.is_ok(), format!("{:?}", ret));
        ret.map_err(|err| err.into())
    }

    /// Check if any block with missing chunks is ready to be processed
    fn process_blocks_with_missing_chunks(
        &mut self,
        ctx: &mut Context<ClientActor>,
        last_accepted_block_hash: CryptoHash,
    ) {
        let accepted_blocks = Arc::new(RwLock::new(vec![]));
        let blocks_missing_chunks = Arc::new(RwLock::new(vec![]));
        let me =
            self.block_producer.as_ref().map(|block_producer| block_producer.account_id.clone());
        self.chain.check_blocks_with_missing_chunks(&me, last_accepted_block_hash, |block, status, provenance| {
                    debug!(target: "client", "Block {} was missing chunks but now is ready to be processed", block.hash());
                    accepted_blocks.write().unwrap().push((block.hash(), status, provenance));
                }, |missing_chunks| blocks_missing_chunks.write().unwrap().push(missing_chunks));
        for (hash, status, provenance) in accepted_blocks.write().unwrap().drain(..) {
            self.on_block_accepted(ctx, hash, status, provenance);
        }
        for missing_chunks in blocks_missing_chunks.write().unwrap().drain(..) {
            self.shards_mgr.request_chunks(missing_chunks);
        }
    }

    /// Process block and execute callbacks.
    fn process_block(
        &mut self,
        ctx: &mut Context<ClientActor>,
        block: Block,
        provenance: Provenance,
    ) -> Result<(), near_chain::Error> {
        // XXX: this is bad, there is no multithreading here, what is the better way to handle this callback?
        // TODO: replace to channels or cross beams here?
        let accepted_blocks = Arc::new(RwLock::new(vec![]));
        let blocks_missing_chunks = Arc::new(RwLock::new(vec![]));
        let result = {
            let me = self
                .block_producer
                .as_ref()
                .map(|block_producer| block_producer.account_id.clone());
            self.chain.process_block(
                &me,
                block,
                provenance,
                |block, status, provenance| {
                    accepted_blocks.write().unwrap().push((block.hash(), status, provenance));
                },
                |missing_chunks| blocks_missing_chunks.write().unwrap().push(missing_chunks),
            )
        };
        // Process all blocks that were accepted.
        for (hash, status, provenance) in accepted_blocks.write().unwrap().drain(..) {
            self.on_block_accepted(ctx, hash, status, provenance);
        }
        for missing_chunks in blocks_missing_chunks.write().unwrap().drain(..) {
            self.shards_mgr.request_chunks(missing_chunks);
        }
        result.map(|_| ())
    }

    /// Processes received block, returns boolean if block was reasonable or malicious.
    fn receive_block(
        &mut self,
        ctx: &mut Context<ClientActor>,
        block: Block,
        peer_id: PeerId,
        was_requested: bool,
    ) -> NetworkClientResponses {
        let hash = block.hash();
        info!(target: "client", "{:?} Received block {} <- {} at {} from {}", self.block_producer.as_ref().unwrap().account_id, hash, block.header.prev_hash, block.header.height, peer_id);
        let prev_hash = block.header.prev_hash;
        let provenance =
            if was_requested { near_chain::Provenance::SYNC } else { near_chain::Provenance::NONE };
        match self.process_block(ctx, block, provenance) {
            Ok(_) => NetworkClientResponses::NoResponse,
            Err(ref err) if err.is_bad_data() => {
                NetworkClientResponses::Ban { ban_reason: ReasonForBan::BadBlock }
            }
            Err(ref err) if err.is_error() => {
                if self.sync_status.is_syncing() {
                    // While syncing, we may receive blocks that are older or from next epochs.
                    // This leads to Old Block or EpochOutOfBounds errors.
                    info!(target: "client", "Error on receival of block: {}", err);
                } else {
                    error!(target: "client", "Error on receival of block: {}", err);
                }
                NetworkClientResponses::NoResponse
            }
            Err(e) => match e.kind() {
                near_chain::ErrorKind::Orphan => {
                    if !self.chain.is_orphan(&prev_hash) && !self.sync_status.is_syncing() {
                        self.request_block_by_hash(prev_hash, peer_id)
                    }
                    NetworkClientResponses::NoResponse
                }
                near_chain::ErrorKind::ChunksMissing(missing_chunks) => {
                    debug!(
                        "Chunks were missing for block {}, I'm {}, requesting. Missing: {:?}, ({:?})",
                        hash.clone(),
                        self.block_producer.as_ref().unwrap().account_id.clone(),
                        missing_chunks.clone(),
                        missing_chunks.iter().map(|header| header.chunk_hash()).collect::<Vec<_>>()
                    );
                    self.shards_mgr.request_chunks(missing_chunks);
                    NetworkClientResponses::NoResponse
                }
                _ => {
                    debug!("Process block: block {} refused by chain: {}", hash, e.kind());
                    NetworkClientResponses::NoResponse
                }
            },
        }
    }

    fn receive_header(&mut self, header: BlockHeader, peer_info: PeerId) -> NetworkClientResponses {
        let hash = header.hash();
        debug!(target: "client", "Received block header {} at {} from {}", hash, header.height, peer_info);

        // Process block by chain, if it's valid header ask for the block.
        let result = self.chain.process_block_header(&header);

        match result {
            Err(ref e) if e.kind() == near_chain::ErrorKind::EpochOutOfBounds => {
                // Block header is either invalid or arrived too early. We ignore it.
                return NetworkClientResponses::NoResponse;
            }
            Err(ref e) if e.is_bad_data() => {
                return NetworkClientResponses::Ban { ban_reason: ReasonForBan::BadBlockHeader }
            }
            // Some error that worth surfacing.
            Err(ref e) if e.is_error() => {
                error!(target: "client", "Error on receival of header: {}", e);
                return NetworkClientResponses::NoResponse;
            }
            // Got an error when trying to process the block header, but it's not due to
            // invalid data or underlying error. Surface as fine.
            Err(_) => return NetworkClientResponses::NoResponse,
            _ => {}
        }

        // Succesfully processed a block header and can request the full block.
        self.request_block_by_hash(header.hash(), peer_info);
        NetworkClientResponses::NoResponse
    }

    fn receive_headers(&mut self, headers: Vec<BlockHeader>, peer_id: PeerId) -> bool {
        info!(target: "client", "Received {} block headers from {}", headers.len(), peer_id);
        if headers.len() == 0 {
            return true;
        }
        match self.chain.sync_block_headers(headers) {
            Ok(_) => true,
            Err(err) => {
                if err.is_bad_data() {
                    error!(target: "client", "Error processing sync blocks: {}", err);
                    false
                } else {
                    debug!(target: "client", "Block headers refused by chain: {}", err);
                    true
                }
            }
        }
    }

    fn request_block_by_hash(&mut self, hash: CryptoHash, peer_id: PeerId) {
        match self.chain.block_exists(&hash) {
            Ok(false) => {
                // TODO: ?? should we add a wait for response here?
                let _ = self.network_actor.do_send(NetworkRequests::BlockRequest { hash, peer_id });
            }
            Ok(true) => {
                debug!(target: "client", "send_block_request_to_peer: block {} already known", hash)
            }
            Err(e) => {
                error!(target: "client", "send_block_request_to_peer: failed to check block exists: {:?}", e)
            }
        }
    }

    fn retrieve_headers(
        &mut self,
        hashes: Vec<CryptoHash>,
    ) -> Result<Vec<BlockHeader>, near_chain::Error> {
        let header = match self.chain.find_common_header(&hashes) {
            Some(header) => header,
            None => return Ok(vec![]),
        };

        let mut headers = vec![];
        let max_height = self.chain.header_head()?.height;
        // TODO: this may be inefficient if there are a lot of skipped blocks.
        for h in header.height + 1..=max_height {
            if let Ok(header) = self.chain.get_header_by_height(h) {
                headers.push(header.clone());
                if headers.len() >= sync::MAX_BLOCK_HEADERS as usize {
                    break;
                }
            }
        }
        Ok(headers)
    }

    /// Check whether need to (continue) sync.
    fn needs_syncing(&self) -> Result<(bool, u64), near_chain::Error> {
        let head = self.chain.head()?;
        let mut is_syncing = self.sync_status.is_syncing();

        let full_peer_info =
            if let Some(full_peer_info) = most_weight_peer(&self.network_info.most_weight_peers) {
                full_peer_info
            } else {
                if !self.config.skip_sync_wait {
                    warn!(target: "client", "Sync: no peers available, disabling sync");
                }
                return Ok((false, 0));
            };

        if is_syncing {
            if full_peer_info.chain_info.total_weight <= head.total_weight {
                info!(target: "client", "Sync: synced at {} @ {} [{}]", head.total_weight.to_num(), head.height, head.last_block_hash);
                is_syncing = false;
            }
        } else {
            if full_peer_info.chain_info.total_weight.to_num()
                > head.total_weight.to_num() + self.config.sync_weight_threshold
                && full_peer_info.chain_info.height
                    > head.height + self.config.sync_height_threshold
            {
                info!(
                    target: "client",
                    "Sync: height/weight: {}/{}, peer height/weight: {}/{}, enabling sync",
                    head.height,
                    head.total_weight,
                    full_peer_info.chain_info.height,
                    full_peer_info.chain_info.total_weight
                );
                is_syncing = true;
            }
        }
        Ok((is_syncing, full_peer_info.chain_info.height))
    }

    /// Starts syncing and then switches to either syncing or regular mode.
    fn start_sync(&mut self, ctx: &mut Context<ClientActor>) {
        // Wait for connections reach at least minimum peers unless skipping sync.
        if self.network_info.num_active_peers < self.config.min_num_peers
            && !self.config.skip_sync_wait
        {
            ctx.run_later(self.config.sync_step_period, move |act, ctx| {
                act.start_sync(ctx);
            });
            return;
        }
        // Start main sync loop.
        self.sync(ctx);
    }

    fn find_sync_hash(&mut self) -> Result<CryptoHash, near_chain::Error> {
        let header_head = self.chain.header_head()?;
        let mut sync_hash = header_head.prev_block_hash;
        for _ in 0..self.config.state_fetch_horizon {
            sync_hash = self.chain.get_block_header(&sync_hash)?.prev_hash;
        }
        Ok(sync_hash)
    }

    /// Walks through all the ongoing state syncs for future epochs and processes them
    fn run_catchup(&mut self, ctx: &mut Context<ClientActor>) -> Result<(), Error> {
        let me = &self.block_producer.as_ref().map(|x| x.account_id.clone());
        for (sync_hash, state_sync_info) in self.chain.store().iterate_state_sync_infos() {
            assert_eq!(sync_hash, state_sync_info.epoch_tail_hash);
            let network_actor1 = self.network_actor.clone();

            let (state_sync, new_shard_sync) = self
                .catchup_state_syncs
                .entry(sync_hash)
                .or_insert_with(|| (StateSync::new(network_actor1), HashMap::new()));

            debug!(
                target: "client",
                "Catchup me: {:?}: sync_hash: {:?}, sync_info: {:?}", me, sync_hash, new_shard_sync
            );

            match state_sync.run(
                sync_hash,
                new_shard_sync,
                &mut self.chain,
                &self.runtime_adapter,
                state_sync_info.shards.iter().map(|tuple| tuple.0).collect(),
            )? {
                StateSyncResult::Unchanged => {}
                StateSyncResult::Changed => {}
                StateSyncResult::Completed => {
                    let accepted_blocks = Arc::new(RwLock::new(vec![]));
                    let blocks_missing_chunks = Arc::new(RwLock::new(vec![]));

                    self.chain.catchup_blocks(
                        me,
                        &sync_hash,
                        |block, status, provenance| {
                            accepted_blocks.write().unwrap().push((
                                block.hash(),
                                status,
                                provenance,
                            ));
                        },
                        |missing_chunks| {
                            blocks_missing_chunks.write().unwrap().push(missing_chunks)
                        },
                    )?;

                    for (hash, status, provenance) in accepted_blocks.write().unwrap().drain(..) {
                        self.on_block_accepted(ctx, hash, status, provenance);
                    }
                    for missing_chunks in blocks_missing_chunks.write().unwrap().drain(..) {
                        self.shards_mgr.request_chunks(missing_chunks);
                    }
                }
            }
        }

        Ok(())
    }

    /// Runs catchup on repeat, if this client is a validator.
    fn catchup(&mut self, ctx: &mut Context<ClientActor>) {
        if let Some(_) = self.block_producer {
            match self.run_catchup(ctx) {
                Ok(_) => {}
                Err(err) => {
                    error!(target: "client", "{:?} Error occurred during catchup for the next epoch: {:?}", self.block_producer.as_ref().unwrap().account_id, err)
                }
            }

            ctx.run_later(self.config.catchup_step_period, move |act, ctx| {
                act.catchup(ctx);
            });
        }
    }

    /// Main syncing job responsible for syncing client with other peers.
    fn sync(&mut self, ctx: &mut Context<ClientActor>) {
        // Macro to schedule to call this function later if error occurred.
        macro_rules! unwrap_or_run_later(($obj: expr) => (match $obj {
            Ok(v) => v,
            Err(err) => {
                error!(target: "sync", "Sync: Unexpected error: {}", err);
                ctx.run_later(self.config.sync_step_period, move |act, ctx| {
                    act.sync(ctx);
                });
                return;
            }
        }));

        let mut wait_period = self.config.sync_step_period;

        let currently_syncing = self.sync_status.is_syncing();
        let (needs_syncing, highest_height) = unwrap_or_run_later!(self.needs_syncing());

        if !needs_syncing {
            if currently_syncing {
                self.last_block_processed = Instant::now();
                self.sync_status = SyncStatus::NoSync;

                // Initial transition out of "syncing" state.
                // Start by handling scheduling block production if needed.
                let head = unwrap_or_run_later!(self.chain.head());
<<<<<<< HEAD
                self.check_send_announce_account(head.prev_block_hash);
=======
                self.check_send_announce_account(&head.last_block_hash, head.height);
>>>>>>> 283c61b7
                self.handle_scheduling_block_production(
                    ctx,
                    head.last_block_hash,
                    head.height,
                    head.height,
                );
            }
            wait_period = self.config.sync_check_period;
        } else {
            // Run each step of syncing separately.
            unwrap_or_run_later!(self.header_sync.run(
                &mut self.sync_status,
                &mut self.chain,
                highest_height,
                &self.network_info.most_weight_peers
            ));
            // Only body / state sync if header height is close to the latest.
            let header_head = unwrap_or_run_later!(self.chain.header_head());
            if highest_height <= self.config.block_header_fetch_horizon
                || header_head.height >= highest_height - self.config.block_header_fetch_horizon
            {
                // Sync state if already running sync state or if block sync is too far.
                let sync_state = match self.sync_status {
                    SyncStatus::StateSync(_, _) => true,
                    _ => unwrap_or_run_later!(self.block_sync.run(
                        &mut self.sync_status,
                        &mut self.chain,
                        highest_height,
                        &self.network_info.most_weight_peers
                    )),
                };
                if sync_state {
                    let (sync_hash, mut new_shard_sync) = match &self.sync_status {
                        SyncStatus::StateSync(sync_hash, shard_sync) => {
                            (sync_hash.clone(), shard_sync.clone())
                        }
                        _ => (unwrap_or_run_later!(self.find_sync_hash()), HashMap::default()),
                    };

                    let me = &self.block_producer.as_ref().map(|x| x.account_id.clone());
                    match unwrap_or_run_later!(self.state_sync.run(
                        sync_hash,
                        &mut new_shard_sync,
                        &mut self.chain,
                        &self.runtime_adapter,
                        // TODO: add tracking shards here.
                        vec![0],
                    )) {
                        StateSyncResult::Unchanged => (),
                        StateSyncResult::Changed => {
                            self.sync_status = SyncStatus::StateSync(sync_hash, new_shard_sync)
                        }
                        StateSyncResult::Completed => {
                            info!(target: "sync", "State sync: all shards are done");

                            let accepted_blocks = Arc::new(RwLock::new(vec![]));
                            let blocks_missing_chunks = Arc::new(RwLock::new(vec![]));

                            unwrap_or_run_later!(self.chain.reset_heads_post_state_sync(
                                me,
                                sync_hash,
                                |block, status, provenance| {
                                    accepted_blocks.write().unwrap().push((
                                        block.hash(),
                                        status,
                                        provenance,
                                    ));
                                },
                                |missing_chunks| {
                                    blocks_missing_chunks.write().unwrap().push(missing_chunks)
                                },
                            ));

                            for (hash, status, provenance) in
                                accepted_blocks.write().unwrap().drain(..)
                            {
                                self.on_block_accepted(ctx, hash, status, provenance);
                            }
                            for missing_chunks in blocks_missing_chunks.write().unwrap().drain(..) {
                                self.shards_mgr.request_chunks(missing_chunks);
                            }

                            self.sync_status =
                                SyncStatus::BodySync { current_height: 0, highest_height: 0 };
                        }
                    }
                }
            }
        }

        ctx.run_later(wait_period, move |act, ctx| {
            act.sync(ctx);
        });
    }

    /// Periodically fetch network info.
    fn fetch_network_info(&mut self, ctx: &mut Context<Self>) {
        // TODO: replace with push from network?
        self.network_actor
            .send(NetworkRequests::FetchInfo)
            .into_actor(self)
            .then(move |res, act, _ctx| match res {
                Ok(NetworkResponses::Info(network_info)) => {
                    act.network_info = network_info;
                    actix::fut::ok(())
                }
                Ok(NetworkResponses::NoResponse) => actix::fut::ok(()),
                Err(e) => {
                    error!(target: "client", "Sync: recieved error or incorrect result: {}", e);
                    actix::fut::err(())
                }
            })
            .wait(ctx);

        ctx.run_later(self.config.fetch_info_period, move |act, ctx| {
            act.fetch_network_info(ctx);
        });
    }

    /// Periodically log summary.
    fn log_summary(&self, ctx: &mut Context<Self>) {
        ctx.run_later(self.config.log_summary_period, move |act, ctx| {
            let head = unwrap_or_return!(act.chain.head(), ());
            let validators = unwrap_or_return!(
                act.get_epoch_block_proposers(&head.epoch_id, &head.last_block_hash),
                ()
            );
            let num_validators = validators.len();
            let is_validator = if let Some(block_producer) = &act.block_producer {
                if let Some((_, is_slashed)) =
                    validators.into_iter().find(|x| x.0 == block_producer.account_id)
                {
                    !is_slashed
                } else {
                    false
                }
            } else {
                false
            };

            act.info_helper.info(
                &head,
                &act.sync_status,
                &act.node_id,
                &act.network_info,
                is_validator,
                num_validators,
            );

            act.log_summary(ctx);
        });
    }

    /// Collects block approvals. Returns false if block approval is invalid.
    fn collect_block_approval(
        &mut self,
        account_id: &AccountId,
        hash: &CryptoHash,
        signature: &Signature,
    ) -> bool {
        // TODO: figure out how to validate better before hitting the disk? For example validator and account cache to validate signature first.
        // TODO: This header is missing, should collect for later? should have better way to verify then.
        //        let header = unwrap_or_return!(self.chain.get_block_header(&hash), true).clone();

        // TODO: Access runtime adapter only once to find the position and public key.

        // If given account is not current block proposer.
        //        let position = match self.get_epoch_block_proposers(&header.epoch_id, &hash) {
        //            Ok(validators) => {
        //                let position = validators.iter().position(|x| &(x.0) == account_id);
        //                if let Some(idx) = position {
        //                    if !validators[idx].1 {
        //                        idx
        //                    } else {
        //                        return false;
        //                    }
        //                } else {
        //                    return false;
        //                }
        //            }
        //            Err(err) => {
        //                error!(target: "client", "Error: {}", err);
        //                return false;
        //            }
        //        };
        //        // Check signature is correct for given validator.
        //        if !self.runtime_adapter.verify_validator_signature(
        //            &header.epoch_id,
        //            account_id,
        //            hash.as_ref(),
        //            signature,
        //        ) {
        //            return false;
        //        }
        //        debug!(target: "client", "Received approval for {} from {}", hash, account_id);
        //        self.approvals.insert(position, signature.clone());
        true
    }
}<|MERGE_RESOLUTION|>--- conflicted
+++ resolved
@@ -39,7 +39,6 @@
     BlockProducer, ClientConfig, Error, ShardSyncStatus, Status, StatusSyncInfo, SyncStatus,
 };
 use crate::{sync, StatusResponse};
-<<<<<<< HEAD
 use near_primitives::rpc::ValidatorInfo;
 
 /// Economics config taken from genesis config
@@ -47,9 +46,7 @@
     gas_price_adjustment_rate: u8,
     max_inflation_rate: u8,
 }
-=======
 use std::cmp::max;
->>>>>>> 283c61b7
 
 pub struct ClientActor {
     config: ClientConfig,
@@ -665,7 +662,6 @@
         }
     }
 
-<<<<<<< HEAD
     fn reintroduce_transactions_for_block(&mut self, me: AccountId, block: &Block) {
         for (shard_id, chunk_header) in block.chunks.iter().enumerate() {
             let shard_id = shard_id as ShardId;
@@ -683,23 +679,16 @@
                 }
             }
         }
-=======
-        self.check_send_announce_account(&block.hash(), block.header.height);
->>>>>>> 283c61b7
     }
 
     /// Check if client Account Id should be sent and send it.
     /// Account Id is sent when is not current a validator but are becoming a validator soon.
-<<<<<<< HEAD
     fn check_send_announce_account(&mut self, prev_block_hash: CryptoHash) {
         if self.network_info.num_active_peers == 0 {
             warn!(target: "client", "No peers: skip account announce");
             return;
         }
 
-=======
-    fn check_send_announce_account(&mut self, block_hash: &CryptoHash, block_height: BlockIndex) {
->>>>>>> 283c61b7
         // Announce AccountId if client is becoming a validator soon.
         let next_epoch_id = unwrap_or_return!(
             self.runtime_adapter.get_next_epoch_id_from_prev_block(&prev_block_hash),
@@ -713,40 +702,20 @@
         }
         let block_producer = self.block_producer.as_ref().unwrap();
 
-<<<<<<< HEAD
         let epoch_start_height =
             unwrap_or_return!(self.runtime_adapter.get_epoch_start_height(&prev_block_hash), ());
-=======
-        let epoch_hash = match self
-            .runtime_adapter
-            .get_epoch_offset(*block_hash, block_height + self.config.announce_account_horizon)
-        {
-            Ok((epoch_hash, 0)) => epoch_hash,
-            // Don't announce if the block is unknown to us or the offset is greater than 0
-            _ => return,
-        };
->>>>>>> 283c61b7
 
         debug!(target: "client", "Check announce account for {}, epoch start height: {}, {:?}", block_producer.account_id, epoch_start_height, self.last_val_announce_height);
 
-<<<<<<< HEAD
         // TODO MOO XXX: only announce if will be a validator in the next epoch.
         // TODO MOO WTF: currently, it will still resend this every epoch.
         if let Some(last_val_announce_height) = self.last_val_announce_height {
             if last_val_announce_height >= epoch_start_height {
                 // This announcement was already done!
                 return;
-=======
-            if let Some(last_val_announce_height) = self.last_val_announce_height {
-                if last_val_announce_height == epoch_height {
-                    // This announcement was already done!
-                    return;
-                }
->>>>>>> 283c61b7
-            }
-        }
-
-<<<<<<< HEAD
+            }
+        }
+
         // Check client is part of the futures validators
         if let Ok(validators) =
             self.runtime_adapter.get_epoch_block_producers(&next_epoch_id, &prev_block_hash)
@@ -769,33 +738,6 @@
                         .map_err(|e| error!(target: "client", "{:?}", e))
                         .map(|_| ()),
                 );
-=======
-            // Check client is part of the futures validators
-            if let Ok(validators) =
-                self.runtime_adapter.get_epoch_block_proposers(&epoch_hash, &block_hash)
-            {
-                // TODO(MarX): Use HashSet in validator manager to do fast searching.
-                if validators
-                    .iter()
-                    .any(|account_id| (&(account_id.0) == &block_producer.account_id))
-                {
-                    self.last_val_announce_height = Some(epoch_height);
-                    let (hash, signature) = self.sign_announce_account(epoch_hash).unwrap();
-
-                    actix::spawn(
-                        self.network_actor
-                            .send(NetworkRequests::AnnounceAccount(AnnounceAccount::new(
-                                block_producer.account_id.clone(),
-                                epoch_hash,
-                                self.node_id,
-                                hash,
-                                signature,
-                            )))
-                            .map_err(|e| error!(target: "client", "{:?}", e))
-                            .map(|_| ()),
-                    );
-                }
->>>>>>> 283c61b7
             }
         }
     }
@@ -1067,12 +1009,8 @@
             == block_producer.account_id.clone();
         // If epoch changed, and before there was 2 validators and now there is 1 - prev_same_bp is false, but total validators right now is 1.
         let total_approvals =
-<<<<<<< HEAD
-            total_validators - if prev_same_bp || total_validators < 2 { 1 } else { 2 };
+            total_validators - max(if prev_same_bp { 1 } else { 2 }, total_validators);
         let elapsed = self.last_block_processed.elapsed();
-=======
-            total_validators - max(if prev_same_bp { 1 } else { 2 }, total_validators);
->>>>>>> 283c61b7
         if self.approvals.len() < total_approvals
             && elapsed < self.config.max_block_production_delay
         {
@@ -1503,11 +1441,7 @@
                 // Initial transition out of "syncing" state.
                 // Start by handling scheduling block production if needed.
                 let head = unwrap_or_run_later!(self.chain.head());
-<<<<<<< HEAD
                 self.check_send_announce_account(head.prev_block_hash);
-=======
-                self.check_send_announce_account(&head.last_block_hash, head.height);
->>>>>>> 283c61b7
                 self.handle_scheduling_block_production(
                     ctx,
                     head.last_block_hash,
@@ -1664,9 +1598,9 @@
     /// Collects block approvals. Returns false if block approval is invalid.
     fn collect_block_approval(
         &mut self,
-        account_id: &AccountId,
-        hash: &CryptoHash,
-        signature: &Signature,
+        _account_id: &AccountId,
+        _hash: &CryptoHash,
+        _signature: &Signature,
     ) -> bool {
         // TODO: figure out how to validate better before hitting the disk? For example validator and account cache to validate signature first.
         // TODO: This header is missing, should collect for later? should have better way to verify then.
