use std::collections::HashMap;
use std::convert::{From, TryInto};
use std::convert::{Into, TryFrom};
use std::fmt;
use std::hash::{Hash, Hasher};
use std::net::SocketAddr;
use std::time::Duration;

use actix::dev::{MessageResponse, ResponseChannel};
use actix::{Actor, Addr, Message};
use borsh::{BorshDeserialize, BorshSerialize, Deserializable, Serializable};
use chrono::{DateTime, Utc};
<<<<<<< HEAD
use protobuf::well_known_types::UInt32Value;
use protobuf::{RepeatedField, SingularPtrField};
use reed_solomon_erasure::Shard;
use serde_derive::{Deserialize, Serialize};
=======
>>>>>>> e58a1c88
use tokio::net::TcpStream;

use near_chain::{Block, BlockApproval, BlockHeader, Weight};
use near_crypto::{PublicKey, ReadablePublicKey, SecretKey, Signature};
use near_primitives::hash::{hash, CryptoHash};
<<<<<<< HEAD
use near_primitives::logging::pretty_str;
use near_primitives::merkle::MerklePath;
use near_primitives::serialize::{BaseEncode, Decode, Encode};
use near_primitives::sharding::{ChunkHash, ChunkOnePart};
use near_primitives::transaction::{ReceiptTransaction, SignedTransaction};
use near_primitives::types::{AccountId, BlockIndex, ChunkExtra, EpochId, ShardId};
use near_primitives::utils::{proto_to_type, to_string_value};
use near_protos::network as network_proto;
=======
use near_primitives::receipt::Receipt;
use near_primitives::transaction::SignedTransaction;
use near_primitives::types::{AccountId, BlockIndex, ShardId};
use near_primitives::utils::{from_timestamp, to_timestamp};
>>>>>>> e58a1c88

use crate::peer::Peer;

/// Current latest version of the protocol
pub const PROTOCOL_VERSION: u32 = 3;

/// Peer id is the public key.
#[derive(BorshSerialize, BorshDeserialize, Copy, Clone, Eq, PartialOrd, Ord, PartialEq)]
pub struct PeerId(PublicKey);

impl PeerId {
    pub fn public_key(&self) -> PublicKey {
        self.0
    }
}

impl From<PeerId> for Vec<u8> {
    fn from(peer_id: PeerId) -> Vec<u8> {
        peer_id.0.try_to_vec().unwrap()
    }
}

impl From<PublicKey> for PeerId {
    fn from(public_key: PublicKey) -> PeerId {
        PeerId(public_key)
    }
}

impl TryFrom<Vec<u8>> for PeerId {
    type Error = Box<dyn std::error::Error>;

    fn try_from(bytes: Vec<u8>) -> Result<PeerId, Self::Error> {
        Ok(PeerId(PublicKey::try_from_slice(&bytes)?))
    }
}

impl Hash for PeerId {
    fn hash<H: Hasher>(&self, state: &mut H) {
        state.write(&self.0.try_to_vec().unwrap());
    }
}

impl fmt::Display for PeerId {
    fn fmt(&self, f: &mut fmt::Formatter) -> fmt::Result {
        write!(f, "{}", self.0)
    }
}

impl fmt::Debug for PeerId {
    fn fmt(&self, f: &mut fmt::Formatter) -> fmt::Result {
        write!(f, "{}", self.0)
    }
}

/// Peer information.
#[derive(BorshSerialize, BorshDeserialize, Clone, Debug, Eq, PartialEq)]
pub struct PeerInfo {
    pub id: PeerId,
    pub addr: Option<SocketAddr>,
    pub account_id: Option<AccountId>,
}

impl PeerInfo {
    pub fn addr_port(&self) -> Option<u16> {
        self.addr.map(|addr| addr.port())
    }
}

impl PeerInfo {
    pub fn new(id: PeerId, addr: SocketAddr) -> Self {
        PeerInfo { id, addr: Some(addr), account_id: None }
    }
}

impl fmt::Display for PeerInfo {
    fn fmt(&self, f: &mut fmt::Formatter) -> fmt::Result {
        if let Some(acc) = self.account_id.as_ref() {
            write!(f, "({}, {:?}, {})", self.id, self.addr, acc)
        } else {
            write!(f, "({}, {:?})", self.id, self.addr)
        }
    }
}

impl TryFrom<&str> for PeerInfo {
    type Error = Box<dyn std::error::Error>;

    fn try_from(s: &str) -> Result<Self, Self::Error> {
        let chunks: Vec<_> = s.split("@").collect();
        if chunks.len() != 2 {
            return Err(format!("Invalid peer info format, got {}, must be id@ip_addr", s).into());
        }
        Ok(PeerInfo {
            id: PeerId(ReadablePublicKey::new(chunks[0]).try_into()?),
            addr: Some(
                chunks[1].parse().map_err(|err| {
                    format!("Invalid ip address format for {}: {}", chunks[1], err)
                })?,
            ),
            account_id: None,
        })
    }
}

<<<<<<< HEAD
impl TryFrom<network_proto::PeerInfo> for PeerInfo {
    type Error = Box<dyn std::error::Error>;

    fn try_from(proto: network_proto::PeerInfo) -> Result<Self, Self::Error> {
        let addr = proto.addr.into_option().and_then(|s| s.value.parse::<SocketAddr>().ok());
        let account_id = proto.account_id.into_option().map(|s| s.value);
        Ok(PeerInfo { id: PublicKey::try_from(proto.id)?.into(), addr, account_id })
    }
}

impl From<PeerInfo> for network_proto::PeerInfo {
    fn from(peer_info: PeerInfo) -> network_proto::PeerInfo {
        let id = peer_info.id;
        let addr = SingularPtrField::from_option(
            peer_info.addr.map(|s| to_string_value(format!("{}", s))),
        );
        let account_id = SingularPtrField::from_option(peer_info.account_id.map(to_string_value));
        network_proto::PeerInfo {
            id: (&id.0).into(),
            addr,
            account_id,
            cached_size: Default::default(),
            unknown_fields: Default::default(),
        }
    }
}

=======
>>>>>>> e58a1c88
/// Peer chain information.
#[derive(BorshSerialize, BorshDeserialize, Copy, Clone, Debug, Eq, PartialEq, Default)]
pub struct PeerChainInfo {
    /// Genesis hash.
    pub genesis: CryptoHash,
    /// Last known chain height of the peer.
    pub height: BlockIndex,
    /// Last known chain weight of the peer.
    pub total_weight: Weight,
}

<<<<<<< HEAD
impl TryFrom<network_proto::PeerChainInfo> for PeerChainInfo {
    type Error = Box<dyn std::error::Error>;

    fn try_from(proto: network_proto::PeerChainInfo) -> Result<Self, Self::Error> {
        Ok(PeerChainInfo {
            genesis: proto.genesis.try_into()?,
            height: proto.height,
            total_weight: proto.total_weight.into(),
        })
    }
}

impl From<PeerChainInfo> for network_proto::PeerChainInfo {
    fn from(chain_peer_info: PeerChainInfo) -> network_proto::PeerChainInfo {
        network_proto::PeerChainInfo {
            genesis: chain_peer_info.genesis.into(),
            height: chain_peer_info.height,
            total_weight: chain_peer_info.total_weight.to_num(),
            cached_size: Default::default(),
            unknown_fields: Default::default(),
        }
    }
}

=======
>>>>>>> e58a1c88
/// Peer type.
#[derive(Copy, Clone, Debug, Eq, PartialEq)]
pub enum PeerType {
    /// Inbound session
    Inbound,
    /// Outbound session
    Outbound,
}

/// Peer status.
#[derive(Copy, Clone, Debug, Eq, PartialEq)]
pub enum PeerStatus {
    /// Waiting for handshake.
    Connecting,
    /// Ready to go.
    Ready,
    /// Banned, should shutdown this peer.
    Banned(ReasonForBan),
}

#[derive(BorshSerialize, BorshDeserialize, PartialEq, Eq, Clone, Debug)]
pub struct Handshake {
    /// Protocol version.
    pub version: u32,
    /// Sender's peer id.
    pub peer_id: PeerId,
    /// Sender's listening addr.
    pub listen_port: Option<u16>,
    /// Peer's chain information.
    pub chain_info: PeerChainInfo,
}

impl Handshake {
    pub fn new(peer_id: PeerId, listen_port: Option<u16>, chain_info: PeerChainInfo) -> Self {
        Handshake { version: PROTOCOL_VERSION, peer_id, listen_port, chain_info }
    }
}

<<<<<<< HEAD
impl TryFrom<network_proto::Handshake> for Handshake {
    type Error = Box<dyn std::error::Error>;

    fn try_from(proto: network_proto::Handshake) -> Result<Self, Self::Error> {
        let listen_port = proto.listen_port.into_option().map(|v| v.value as u16);
        let peer_id: PublicKey = proto.peer_id.try_into().map_err(|e| format!("{}", e))?;
        let chain_info = proto_to_type(proto.chain_info)?;
        Ok(Handshake { version: proto.version, peer_id: peer_id.into(), listen_port, chain_info })
    }
}

impl From<Handshake> for network_proto::Handshake {
    fn from(handshake: Handshake) -> network_proto::Handshake {
        let listen_port = SingularPtrField::from_option(handshake.listen_port.map(|v| {
            let mut res = UInt32Value::new();
            res.set_value(u32::from(v));
            res
        }));
        network_proto::Handshake {
            version: handshake.version,
            peer_id: handshake.peer_id.into(),
            listen_port,
            chain_info: SingularPtrField::some(handshake.chain_info.into()),
            cached_size: Default::default(),
            unknown_fields: Default::default(),
        }
    }
=======
#[derive(BorshSerialize, BorshDeserialize)]
struct AnnounceAccountRouteHeader {
    pub account_id: AccountId,
    pub peer_id: PeerId,
    pub epoch_id: CryptoHash,
>>>>>>> e58a1c88
}

/// Account route description
#[derive(BorshSerialize, BorshDeserialize, PartialEq, Eq, Clone, Debug)]
pub struct AnnounceAccountRoute {
    pub peer_id: PeerId,
    pub hash: CryptoHash,
    pub signature: Signature,
}

<<<<<<< HEAD
impl TryFrom<network_proto::AnnounceAccountRoute> for AnnounceAccountRoute {
    type Error = Box<dyn std::error::Error>;

    fn try_from(proto: network_proto::AnnounceAccountRoute) -> Result<Self, Self::Error> {
        let peer_id: PeerId = proto.peer_id.try_into().map_err(|e| format!("{}", e))?;
        let hash: CryptoHash = proto.hash.try_into().map_err(|e| format!("{}", e))?;
        let signature: Signature = proto.signature.try_into().map_err(|e| format!("{}", e))?;
        Ok(AnnounceAccountRoute { peer_id, hash, signature })
    }
}

impl From<AnnounceAccountRoute> for network_proto::AnnounceAccountRoute {
    fn from(announce_account_route: AnnounceAccountRoute) -> network_proto::AnnounceAccountRoute {
        network_proto::AnnounceAccountRoute {
            peer_id: announce_account_route.peer_id.into(),
            hash: announce_account_route.hash.into(),
            signature: announce_account_route.signature.into(),
            cached_size: Default::default(),
            unknown_fields: Default::default(),
        }
    }
}

=======
>>>>>>> e58a1c88
/// Account announcement information
#[derive(BorshSerialize, BorshDeserialize, PartialEq, Eq, Clone, Debug)]
pub struct AnnounceAccount {
    /// AccountId to be announced
    pub account_id: AccountId,
    /// This announcement is only valid for this `epoch`
    pub epoch_id: EpochId,
    /// Complete route description to account id
    /// First element of the route (header) contains:
    ///     peer_id owner of the account_id
    ///     hash of the announcement
    ///     signature with account id secret key
    /// Subsequent elements of the route contain:
    ///     peer_id of intermediates hop in the route
    ///     hash built using previous hash and peer_id
    ///     signature with peer id secret key
    pub route: Vec<AnnounceAccountRoute>,
}

impl AnnounceAccount {
    pub fn new(
        account_id: AccountId,
        epoch_id: EpochId,
        peer_id: PeerId,
        hash: CryptoHash,
        signature: Signature,
    ) -> Self {
        let route = vec![AnnounceAccountRoute { peer_id, hash, signature }];
        Self { account_id, epoch_id, route }
    }

    pub fn build_header_hash(
<<<<<<< HEAD
        account_id: &AccountId,
        peer_id: &PeerId,
        epoch_id: &EpochId,
    ) -> CryptoHash {
        hash([account_id.as_bytes(), peer_id.as_ref(), epoch_id.as_ref()].concat().as_slice())
=======
        account_id: AccountId,
        peer_id: PeerId,
        epoch: CryptoHash,
    ) -> CryptoHash {
        let header = AnnounceAccountRouteHeader { account_id, peer_id, epoch_id: epoch };
        hash(&header.try_to_vec().unwrap())
>>>>>>> e58a1c88
    }

    pub fn header_hash(&self) -> CryptoHash {
        AnnounceAccount::build_header_hash(
<<<<<<< HEAD
            &self.account_id,
            &self.route.first().unwrap().peer_id,
            &self.epoch_id,
=======
            self.account_id.clone(),
            self.route.first().unwrap().peer_id,
            self.epoch,
>>>>>>> e58a1c88
        )
    }

    pub fn header(&self) -> &AnnounceAccountRoute {
        self.route.first().unwrap()
    }

    pub fn peer_id_sender(&self) -> PeerId {
        self.route.last().unwrap().peer_id
    }

    pub fn num_hops(&self) -> usize {
        self.route.len() - 1
    }

    pub fn extend(&mut self, peer_id: PeerId, secret_key: &SecretKey) {
        let last_hash = self.route.last().unwrap().hash;
        let new_hash =
            hash([last_hash.as_ref(), peer_id.try_to_vec().unwrap().as_ref()].concat().as_slice());
        let signature = secret_key.sign(new_hash.as_ref());
        self.route.push(AnnounceAccountRoute { peer_id, hash: new_hash, signature })
    }
}

<<<<<<< HEAD
impl TryFrom<network_proto::AnnounceAccount> for AnnounceAccount {
    type Error = Box<dyn std::error::Error>;

    fn try_from(proto: network_proto::AnnounceAccount) -> Result<Self, Self::Error> {
        let epoch_id: CryptoHash = proto.epoch.try_into().map_err(|e| format!("{}", e))?;
        Ok(AnnounceAccount {
            account_id: proto.account_id,
            epoch_id: EpochId(epoch_id),
            route: proto
                .route
                .into_iter()
                .filter_map(|hop| match hop.try_into() {
                    Ok(hop) => Some(hop),
                    Err(_) => None,
                })
                .collect(),
        })
    }
}

impl From<AnnounceAccount> for network_proto::AnnounceAccount {
    fn from(announce_account: AnnounceAccount) -> network_proto::AnnounceAccount {
        network_proto::AnnounceAccount {
            account_id: announce_account.account_id,
            epoch: announce_account.epoch_id.0.into(),
            route: RepeatedField::from_iter(
                announce_account.route.into_iter().map(|hop| hop.into()),
            ),
            cached_size: Default::default(),
            unknown_fields: Default::default(),
        }
    }
}

#[derive(PartialEq, Eq, Clone, Debug)]
=======
#[derive(BorshSerialize, BorshDeserialize, PartialEq, Eq, Clone, Debug)]
>>>>>>> e58a1c88
pub enum PeerMessage {
    Handshake(Handshake),

    PeersRequest,
    PeersResponse(Vec<PeerInfo>),

    BlockHeadersRequest(Vec<CryptoHash>),
    BlockHeaders(Vec<BlockHeader>),
    BlockHeaderAnnounce(BlockHeader),

    BlockRequest(CryptoHash),
    Block(Block),
    BlockApproval(AccountId, CryptoHash, Signature),

    Transaction(SignedTransaction),

    StateRequest(ShardId, CryptoHash),
<<<<<<< HEAD
    StateResponse(StateResponseInfo),
=======
    StateResponse(ShardId, CryptoHash, Vec<u8>, Vec<Receipt>),

>>>>>>> e58a1c88
    AnnounceAccount(AnnounceAccount),

    ChunkPartRequest(ChunkPartRequestMsg),
    ChunkOnePartRequest(ChunkOnePartRequestMsg),
    ChunkPart(ChunkPartMsg),
    ChunkOnePart(ChunkOnePart),
}

impl fmt::Display for PeerMessage {
    fn fmt(&self, f: &mut fmt::Formatter) -> fmt::Result {
        match self {
            PeerMessage::Handshake(_) => f.write_str("Handshake"),
            PeerMessage::PeersRequest => f.write_str("PeersRequest"),
            PeerMessage::PeersResponse(_) => f.write_str("PeersResponse"),
            PeerMessage::BlockHeadersRequest(_) => f.write_str("BlockHeaderRequest"),
            PeerMessage::BlockHeaders(_) => f.write_str("BlockHeaders"),
            PeerMessage::BlockHeaderAnnounce(_) => f.write_str("BlockHeaderAnnounce"),
            PeerMessage::BlockRequest(_) => f.write_str("BlockRequest"),
            PeerMessage::Block(_) => f.write_str("Block"),
            PeerMessage::BlockApproval(_, _, _) => f.write_str("BlockApproval"),
            PeerMessage::Transaction(_) => f.write_str("Transaction"),
            PeerMessage::StateRequest(_, _) => f.write_str("StateRequest"),
            PeerMessage::StateResponse(_) => f.write_str("StateResponse"),
            PeerMessage::AnnounceAccount(_) => f.write_str("AnnounceAccount"),
            PeerMessage::ChunkPartRequest(_) => f.write_str("ChunkPartRequest"),
            PeerMessage::ChunkOnePartRequest(_) => f.write_str("ChunkOnePartRequest"),
            PeerMessage::ChunkPart(_) => f.write_str("ChunkPart"),
            PeerMessage::ChunkOnePart(_) => f.write_str("ChunkOnePart"),
        }
    }
}

<<<<<<< HEAD
impl TryFrom<network_proto::PeerMessage> for PeerMessage {
    type Error = Box<dyn std::error::Error>;

    fn try_from(proto: network_proto::PeerMessage) -> Result<Self, Self::Error> {
        match proto.message_type {
            Some(network_proto::PeerMessage_oneof_message_type::hand_shake(hand_shake)) => {
                hand_shake.try_into().map(PeerMessage::Handshake)
            }
            Some(network_proto::PeerMessage_oneof_message_type::peers_request(_)) => {
                Ok(PeerMessage::PeersRequest)
            }
            Some(network_proto::PeerMessage_oneof_message_type::peers_response(peers_response)) => {
                let peers_response = peers_response
                    .peers
                    .into_iter()
                    .map(TryInto::try_into)
                    .collect::<Result<Vec<_>, _>>()?;
                Ok(PeerMessage::PeersResponse(peers_response))
            }
            Some(network_proto::PeerMessage_oneof_message_type::block(block)) => {
                Ok(PeerMessage::Block(block.try_into()?))
            }
            Some(network_proto::PeerMessage_oneof_message_type::block_header_announce(header)) => {
                Ok(PeerMessage::BlockHeaderAnnounce(header.try_into()?))
            }
            Some(network_proto::PeerMessage_oneof_message_type::transaction(transaction)) => {
                Ok(PeerMessage::Transaction(transaction.try_into()?))
            }
            Some(network_proto::PeerMessage_oneof_message_type::block_approval(block_approval)) => {
                Ok(PeerMessage::BlockApproval(
                    block_approval.account_id,
                    block_approval.hash.try_into()?,
                    block_approval.signature.try_into()?,
                ))
            }
            Some(network_proto::PeerMessage_oneof_message_type::block_request(block_request)) => {
                Ok(PeerMessage::BlockRequest(block_request.try_into()?))
            }
            Some(network_proto::PeerMessage_oneof_message_type::block_headers_request(
                block_headers_request,
            )) => Ok(PeerMessage::BlockHeadersRequest(
                block_headers_request
                    .hashes
                    .into_iter()
                    .map(TryInto::try_into)
                    .collect::<Result<Vec<_>, _>>()?,
            )),
            Some(network_proto::PeerMessage_oneof_message_type::block_headers(block_headers)) => {
                Ok(PeerMessage::BlockHeaders(
                    block_headers
                        .headers
                        .into_iter()
                        .map(TryInto::try_into)
                        .collect::<Result<Vec<_>, _>>()?,
                ))
            }
            Some(network_proto::PeerMessage_oneof_message_type::state_request(state_request)) => {
                Ok(PeerMessage::StateRequest(
                    state_request.shard_id,
                    state_request.hash.try_into()?,
                ))
            }
            Some(network_proto::PeerMessage_oneof_message_type::state_response(state_response)) => {
                let outgoing_receipts_proto =
                    state_response
                        .outgoing_receipts
                        .into_option()
                        .ok_or::<Self::Error>("missing outgoing_receipts".into())?;
                Ok(PeerMessage::StateResponse(StateResponseInfo {
                    shard_id: state_response.shard_id,
                    hash: state_response.hash.try_into()?,
                    prev_chunk_extra: ChunkExtra {
                        state_root: state_response.prev_state_root.try_into()?,
                        validator_proposals: state_response
                            .validator_proposals
                            .into_iter()
                            .map(TryInto::try_into)
                            .collect::<Result<Vec<_>, _>>()?,
                        gas_used: state_response.prev_gas_used.try_into()?,
                        gas_limit: state_response.prev_gas_limit.try_into()?,
                    },
                    payload: state_response.payload,
                    outgoing_receipts: (
                        outgoing_receipts_proto.hash.try_into()?,
                        outgoing_receipts_proto
                            .receipts
                            .into_iter()
                            .map(TryInto::try_into)
                            .collect::<Result<Vec<_>, _>>()?,
                    ),
                    incoming_receipts: state_response
                        .incoming_receipts
                        .into_iter()
                        .map(|receipt| {
                            Ok((
                                receipt.hash.try_into()?,
                                receipt
                                    .receipts
                                    .into_iter()
                                    .map(TryInto::try_into)
                                    .collect::<Result<Vec<_>, _>>()?,
                            ))
                        })
                        .collect::<Result<Vec<(CryptoHash, Vec<ReceiptTransaction>)>, Self::Error>>(
                        )?,
                }))
            }
            Some(network_proto::PeerMessage_oneof_message_type::chunk_part_request(
                chunk_part_request,
            )) => Ok(PeerMessage::ChunkPartRequest(ChunkPartRequestMsg {
                shard_id: chunk_part_request.shard_id,
                chunk_hash: ChunkHash(chunk_part_request.chunk_hash.try_into()?),
                height: chunk_part_request.height,
                part_id: chunk_part_request.part_id,
            })),
            Some(network_proto::PeerMessage_oneof_message_type::chunk_one_part_request(
                chunk_one_part_request,
            )) => Ok(PeerMessage::ChunkOnePartRequest(ChunkOnePartRequestMsg {
                shard_id: chunk_one_part_request.shard_id,
                chunk_hash: ChunkHash(chunk_one_part_request.chunk_hash.try_into()?),
                height: chunk_one_part_request.height,
                part_id: chunk_one_part_request.part_id,
                recipient: chunk_one_part_request.recipient.try_into()?,
            })),
            Some(network_proto::PeerMessage_oneof_message_type::chunk_part(chunk_part)) => {
                Ok(PeerMessage::ChunkPart(ChunkPartMsg {
                    shard_id: chunk_part.shard_id,
                    chunk_hash: ChunkHash(chunk_part.chunk_hash.try_into()?),
                    part_id: chunk_part.part_id,
                    part: chunk_part.part.into_boxed_slice(),
                    merkle_path: MerklePath::decode(chunk_part.merkle_path.as_slice())?,
                }))
            }
            Some(network_proto::PeerMessage_oneof_message_type::chunk_header_and_part(
                chunk_header_and_part,
            )) => Ok(PeerMessage::ChunkOnePart(ChunkOnePart {
                shard_id: chunk_header_and_part.shard_id,
                chunk_hash: ChunkHash(chunk_header_and_part.chunk_hash.try_into()?),
                header: proto_to_type(chunk_header_and_part.header)?,
                part_id: chunk_header_and_part.part_id,
                part: chunk_header_and_part.part.into_boxed_slice(),
                receipts: chunk_header_and_part
                    .receipts
                    .into_iter()
                    .map(TryInto::try_into)
                    .collect::<Result<Vec<_>, _>>()?,
                receipts_proofs: chunk_header_and_part
                    .receipts_proofs
                    .into_iter()
                    .map(|proof| {
                        Ok(
                            MerklePath::decode(proof.as_slice())?,
                        )
                    })
                    .collect::<Result<Vec<MerklePath>, Self::Error>>()?,
                merkle_path: MerklePath::decode(chunk_header_and_part.merkle_path.as_slice())?,
            })),
            Some(network_proto::PeerMessage_oneof_message_type::announce_account(
                announce_account,
            )) => announce_account.try_into().map(PeerMessage::AnnounceAccount),
            None => Err(format!("Unexpected empty message body").into()),
        }
    }
}

impl From<PeerMessage> for network_proto::PeerMessage {
    fn from(message: PeerMessage) -> network_proto::PeerMessage {
        let message_type = match message {
            PeerMessage::Handshake(hand_shake) => {
                Some(network_proto::PeerMessage_oneof_message_type::hand_shake(hand_shake.into()))
            }
            PeerMessage::PeersRequest => {
                Some(network_proto::PeerMessage_oneof_message_type::peers_request(true))
            }
            PeerMessage::PeersResponse(peers_response) => {
                let peers_response = network_proto::PeersResponse {
                    peers: RepeatedField::from_iter(
                        peers_response.into_iter().map(std::convert::Into::into),
                    ),
                    cached_size: Default::default(),
                    unknown_fields: Default::default(),
                };
                Some(network_proto::PeerMessage_oneof_message_type::peers_response(peers_response))
            }
            PeerMessage::Block(block) => {
                Some(network_proto::PeerMessage_oneof_message_type::block(block.into()))
            }
            PeerMessage::BlockHeaderAnnounce(header) => Some(
                network_proto::PeerMessage_oneof_message_type::block_header_announce(header.into()),
            ),
            PeerMessage::Transaction(transaction) => {
                Some(network_proto::PeerMessage_oneof_message_type::transaction(transaction.into()))
            }
            PeerMessage::BlockApproval(account_id, hash, signature) => {
                let block_approval = network_proto::BlockApproval {
                    account_id,
                    hash: hash.into(),
                    signature: signature.into(),
                    cached_size: Default::default(),
                    unknown_fields: Default::default(),
                };
                Some(network_proto::PeerMessage_oneof_message_type::block_approval(block_approval))
            }
            PeerMessage::BlockRequest(hash) => {
                Some(network_proto::PeerMessage_oneof_message_type::block_request(hash.into()))
            }
            PeerMessage::BlockHeadersRequest(hashes) => {
                let request = network_proto::BlockHeaderRequest {
                    hashes: RepeatedField::from_iter(
                        hashes.into_iter().map(std::convert::Into::into),
                    ),
                    cached_size: Default::default(),
                    unknown_fields: Default::default(),
                };
                Some(network_proto::PeerMessage_oneof_message_type::block_headers_request(request))
            }
            PeerMessage::BlockHeaders(headers) => {
                let block_headers = network_proto::BlockHeaders {
                    headers: RepeatedField::from_iter(
                        headers.into_iter().map(std::convert::Into::into),
                    ),
                    cached_size: Default::default(),
                    unknown_fields: Default::default(),
                };
                Some(network_proto::PeerMessage_oneof_message_type::block_headers(block_headers))
            }
            PeerMessage::StateRequest(shard_id, hash) => {
                let state_request = network_proto::StateRequest {
                    shard_id,
                    hash: hash.into(),
                    cached_size: Default::default(),
                    unknown_fields: Default::default(),
                };
                Some(network_proto::PeerMessage_oneof_message_type::state_request(state_request))
            }
            PeerMessage::StateResponse(StateResponseInfo {
                shard_id,
                hash,
                prev_chunk_extra,
                payload,
                outgoing_receipts,
                incoming_receipts,
            }) => {
                let state_response = network_proto::StateResponse {
                    shard_id,
                    hash: hash.into(),
                    prev_state_root: prev_chunk_extra.state_root.into(),
                    validator_proposals: RepeatedField::from_iter(
                        prev_chunk_extra
                            .validator_proposals
                            .into_iter()
                            .map(std::convert::Into::into),
                    ),
                    prev_gas_used: prev_chunk_extra.gas_used.into(),
                    prev_gas_limit: prev_chunk_extra.gas_limit.into(),
                    payload,
                    outgoing_receipts: SingularPtrField::some(
                        network_proto::StateResponseReceipts {
                            hash: outgoing_receipts.0.into(),
                            receipts: RepeatedField::from_iter(
                                outgoing_receipts.1.into_iter().map(std::convert::Into::into),
                            ),
                            cached_size: Default::default(),
                            unknown_fields: Default::default(),
                        },
                    ),
                    incoming_receipts: RepeatedField::from_iter(incoming_receipts.into_iter().map(
                        |(hash, receipts)| {
                            (network_proto::StateResponseReceipts {
                                hash: hash.into(),
                                receipts: RepeatedField::from_iter(
                                    receipts.into_iter().map(std::convert::Into::into),
                                ),
                                cached_size: Default::default(),
                                unknown_fields: Default::default(),
                            })
                        },
                    )),
                    cached_size: Default::default(),
                    unknown_fields: Default::default(),
                };
                Some(network_proto::PeerMessage_oneof_message_type::state_response(state_response))
            }
            PeerMessage::ChunkPartRequest(chunk_part_request) => {
                let chunk_part_request = network_proto::ChunkPartRequest {
                    shard_id: chunk_part_request.shard_id,
                    chunk_hash: chunk_part_request.chunk_hash.0.into(),
                    height: chunk_part_request.height,
                    part_id: chunk_part_request.part_id,
                    cached_size: Default::default(),
                    unknown_fields: Default::default(),
                };
                Some(network_proto::PeerMessage_oneof_message_type::chunk_part_request(
                    chunk_part_request,
                ))
            }
            PeerMessage::ChunkOnePartRequest(chunk_one_part_request) => {
                let chunk_one_part_request = network_proto::ChunkOnePartRequest {
                    shard_id: chunk_one_part_request.shard_id,
                    chunk_hash: chunk_one_part_request.chunk_hash.0.into(),
                    height: chunk_one_part_request.height,
                    part_id: chunk_one_part_request.part_id,
                    recipient: chunk_one_part_request.recipient.into(),
                    cached_size: Default::default(),
                    unknown_fields: Default::default(),
                };
                Some(network_proto::PeerMessage_oneof_message_type::chunk_one_part_request(
                    chunk_one_part_request,
                ))
            }
            PeerMessage::ChunkPart(chunk_part) => {
                let chunk_part = network_proto::ChunkPart {
                    shard_id: chunk_part.shard_id,
                    chunk_hash: chunk_part.chunk_hash.0.into(),
                    part_id: chunk_part.part_id,
                    part: (*chunk_part.part).to_vec(),
                    merkle_path: MerklePath::encode(&chunk_part.merkle_path).unwrap(),
                    cached_size: Default::default(),
                    unknown_fields: Default::default(),
                };
                Some(network_proto::PeerMessage_oneof_message_type::chunk_part(chunk_part))
            }
            PeerMessage::ChunkOnePart(chunk_header_and_part) => {
                let chunk_header_and_part = network_proto::ChunkOnePart {
                    shard_id: chunk_header_and_part.shard_id,
                    chunk_hash: chunk_header_and_part.chunk_hash.0.into(),
                    header: SingularPtrField::some(chunk_header_and_part.header.into()),
                    part_id: chunk_header_and_part.part_id,
                    part: (*chunk_header_and_part.part).to_vec(),
                    merkle_path: MerklePath::encode(&chunk_header_and_part.merkle_path).unwrap(),
                    receipts: RepeatedField::from_iter(
                        chunk_header_and_part.receipts.into_iter().map(std::convert::Into::into),
                    ),
                    receipts_proofs: RepeatedField::from_iter(
                        chunk_header_and_part.receipts_proofs.into_iter().map(
                        |proof| {
                            MerklePath::encode(&proof).unwrap()
                        },
                    )),
                    cached_size: Default::default(),
                    unknown_fields: Default::default(),
                };
                Some(network_proto::PeerMessage_oneof_message_type::chunk_header_and_part(
                    chunk_header_and_part,
                ))
            }
            PeerMessage::AnnounceAccount(announce_account) => {
                Some(network_proto::PeerMessage_oneof_message_type::announce_account(
                    announce_account.into(),
                ))
            }
        };
        network_proto::PeerMessage {
            message_type,
            cached_size: Default::default(),
            unknown_fields: Default::default(),
        }
    }
}

=======
>>>>>>> e58a1c88
/// Configuration for the peer-to-peer manager.
#[derive(Clone)]
pub struct NetworkConfig {
    pub public_key: PublicKey,
    pub secret_key: SecretKey,
    pub account_id: Option<AccountId>,
    pub addr: Option<SocketAddr>,
    pub boot_nodes: Vec<PeerInfo>,
    pub handshake_timeout: Duration,
    pub reconnect_delay: Duration,
    pub bootstrap_peers_period: Duration,
    pub peer_max_count: u32,
    /// Duration of the ban for misbehaving peers.
    pub ban_window: Duration,
    /// Remove expired peers.
    pub peer_expiration_duration: Duration,
    /// Maximum number of peer addresses we should ever send.
    pub max_send_peers: u32,
    /// Duration for checking on stats from the peers.
    pub peer_stats_period: Duration,
}

/// Status of the known peers.
#[derive(BorshSerialize, BorshDeserialize, Eq, PartialEq, Debug)]
pub enum KnownPeerStatus {
    Unknown,
    NotConnected,
    Connected,
    Banned(ReasonForBan, u64),
}

/// Information node stores about known peers.
#[derive(BorshSerialize, BorshDeserialize, Debug)]
pub struct KnownPeerState {
    pub peer_info: PeerInfo,
    pub status: KnownPeerStatus,
    pub first_seen: u64,
    pub last_seen: u64,
}

impl KnownPeerState {
    pub fn new(peer_info: PeerInfo) -> Self {
        KnownPeerState {
            peer_info,
            status: KnownPeerStatus::Unknown,
            first_seen: to_timestamp(Utc::now()),
            last_seen: to_timestamp(Utc::now()),
        }
    }

    pub fn first_seen(&self) -> DateTime<Utc> {
        from_timestamp(self.first_seen)
    }

    pub fn last_seen(&self) -> DateTime<Utc> {
        from_timestamp(self.last_seen)
    }
}

impl TryFrom<Vec<u8>> for KnownPeerState {
    type Error = Box<dyn std::error::Error>;

    fn try_from(bytes: Vec<u8>) -> Result<KnownPeerState, Self::Error> {
        KnownPeerState::try_from_slice(&bytes).map_err(|err| err.into())
    }
}

/// Actor message that holds the TCP stream from an inbound TCP connection
#[derive(Message)]
pub struct InboundTcpConnect {
    /// Tcp stream of the inbound connections
    pub stream: TcpStream,
}

impl InboundTcpConnect {
    /// Method to create a new InboundTcpConnect message from a TCP stream
    pub fn new(stream: TcpStream) -> InboundTcpConnect {
        InboundTcpConnect { stream }
    }
}

/// Actor message to request the creation of an outbound TCP connection to a peer.
#[derive(Message)]
pub struct OutboundTcpConnect {
    /// Peer information of the outbound connection
    pub peer_info: PeerInfo,
}

#[derive(Message, Clone, Debug)]
pub struct SendMessage {
    pub message: PeerMessage,
}

/// Actor message to consolidate potential new peer.
/// Returns if connection should be kept or dropped.
pub struct Consolidate {
    pub actor: Addr<Peer>,
    pub peer_info: PeerInfo,
    pub peer_type: PeerType,
    pub chain_info: PeerChainInfo,
}

impl Message for Consolidate {
    type Result = bool;
}

/// Unregister message from Peer to PeerManager.
#[derive(Message)]
pub struct Unregister {
    pub peer_id: PeerId,
}

pub struct PeerList {
    pub peers: Vec<PeerInfo>,
}

/// Requesting peers from peer manager to communicate to a peer.
pub struct PeersRequest {}

impl Message for PeersRequest {
    type Result = PeerList;
}

/// Received new peers from another peer.
#[derive(Message)]
pub struct PeersResponse {
    pub peers: Vec<PeerInfo>,
}

impl<A, M> MessageResponse<A, M> for PeerList
where
    A: Actor,
    M: Message<Result = PeerList>,
{
    fn handle<R: ResponseChannel<M>>(self, _: &mut A::Context, tx: Option<R>) {
        if let Some(tx) = tx {
            tx.send(self)
        }
    }
}

/// Ban reason.
#[derive(BorshSerialize, BorshDeserialize, Debug, Clone, PartialEq, Eq, Copy)]
pub enum ReasonForBan {
    None = 0,
    BadBlock = 1,
    BadBlockHeader = 2,
    HeightFraud = 3,
    BadHandshake = 4,
    BadBlockApproval = 5,
    Abusive = 6,
    InvalidSignature = 7,
    InvalidPeerId = 8,
    InvalidHash = 9,
}

#[derive(Message)]
pub struct Ban {
    pub peer_id: PeerId,
    pub ban_reason: ReasonForBan,
}

#[derive(Debug, Clone)]
pub enum NetworkRequests {
    /// Fetch information from the network.
    FetchInfo,
    /// Sends block, either when block was just produced or when requested.
    Block { block: Block },
    /// Sends block header announcement, with possibly attaching approval for this block if
    /// participating in this epoch.
    BlockHeaderAnnounce { header: BlockHeader, approval: Option<BlockApproval> },
    /// Request block with given hash from given peer.
    BlockRequest { hash: CryptoHash, peer_id: PeerId },
    /// Request given block headers.
    BlockHeadersRequest { hashes: Vec<CryptoHash>, peer_id: PeerId },
    /// Request state for given shard at given state root.
    StateRequest { shard_id: ShardId, hash: CryptoHash, account_id: AccountId },
    /// Ban given peer.
    BanPeer { peer_id: PeerId, ban_reason: ReasonForBan },
    /// Announce account
    AnnounceAccount(AnnounceAccount, bool),

    /// Request chunk part
    ChunkPartRequest { account_id: AccountId, part_request: ChunkPartRequestMsg },
    /// Request chunk part and receipts
    ChunkOnePartRequest { account_id: AccountId, one_part_request: ChunkOnePartRequestMsg },
    /// Response to a peer with chunk part and receipts.
    ChunkOnePartResponse { peer_id: PeerId, header_and_part: ChunkOnePart },
    /// A chunk header and one part for another validator.
    ChunkOnePartMessage { account_id: AccountId, header_and_part: ChunkOnePart },
    /// A chunk part
    ChunkPart { peer_id: PeerId, part: ChunkPartMsg },
}

/// Combines peer address info and chain information.
#[derive(Debug, Clone, Eq, PartialEq)]
pub struct FullPeerInfo {
    pub peer_info: PeerInfo,
    pub chain_info: PeerChainInfo,
}

#[derive(Debug)]
pub struct NetworkInfo {
    pub num_active_peers: usize,
    pub peer_max_count: u32,
    pub most_weight_peers: Vec<FullPeerInfo>,
    pub sent_bytes_per_sec: u64,
    pub received_bytes_per_sec: u64,
    /// Accounts of known block and chunk producers from routing table.
    pub known_producers: Vec<AccountId>,
}

#[derive(Debug)]
pub enum NetworkResponses {
    NoResponse,
    Info(NetworkInfo),
}

impl<A, M> MessageResponse<A, M> for NetworkResponses
where
    A: Actor,
    M: Message<Result = NetworkResponses>,
{
    fn handle<R: ResponseChannel<M>>(self, _: &mut A::Context, tx: Option<R>) {
        if let Some(tx) = tx {
            tx.send(self)
        }
    }
}

impl Message for NetworkRequests {
    type Result = NetworkResponses;
}

#[derive(PartialEq, Eq, Clone, Debug)]
pub struct StateResponseInfo {
    pub shard_id: ShardId,
    pub hash: CryptoHash,
    pub prev_chunk_extra: ChunkExtra,
    pub payload: Vec<u8>,
    pub outgoing_receipts: (CryptoHash, Vec<ReceiptTransaction>),
    pub incoming_receipts: Vec<(CryptoHash, Vec<ReceiptTransaction>)>,
}

#[derive(Debug)]
pub enum NetworkClientMessages {
    /// Received transaction.
    Transaction(SignedTransaction),
    /// Received block header.
    BlockHeader(BlockHeader, PeerId),
    /// Received block, possibly requested.
    Block(Block, PeerId, bool),
    /// Received list of headers for syncing.
    BlockHeaders(Vec<BlockHeader>, PeerId),
    /// Get Chain information from Client.
    GetChainInfo,
    /// Block approval.
    BlockApproval(AccountId, CryptoHash, Signature, PeerId),
    /// Request headers.
    BlockHeadersRequest(Vec<CryptoHash>),
    /// Request a block.
    BlockRequest(CryptoHash),
    /// State request.
    StateRequest(ShardId, CryptoHash),
    /// State response.
<<<<<<< HEAD
    StateResponse(StateResponseInfo),
=======
    StateResponse(ShardId, CryptoHash, Vec<u8>, Vec<Receipt>),
>>>>>>> e58a1c88
    /// Account announcement that needs to be validated before being processed
    AnnounceAccount(AnnounceAccount),

    /// Request chunk part
    ChunkPartRequest(ChunkPartRequestMsg, PeerId),
    /// Request chunk part
    ChunkOnePartRequest(ChunkOnePartRequestMsg, PeerId),
    /// A chunk part
    ChunkPart(ChunkPartMsg),
    /// A chunk header and one part
    ChunkOnePart(ChunkOnePart),
}

pub enum NetworkClientResponses {
    /// No response.
    NoResponse,
    /// Valid transaction inserted into mempool as response to Transaction.
    ValidTx,
    /// Invalid transaction inserted into mempool as response to Transaction.
    InvalidTx(String),
    /// Ban peer for malicious behaviour.
    Ban { ban_reason: ReasonForBan },
    /// Chain information.
    ChainInfo { genesis: CryptoHash, height: BlockIndex, total_weight: Weight },
    /// Block response.
    Block(Block),
    /// Headers response.
    BlockHeaders(Vec<BlockHeader>),
    /// Response to state request.
<<<<<<< HEAD
    StateResponse(StateResponseInfo),
=======
    StateResponse { shard_id: ShardId, hash: CryptoHash, payload: Vec<u8>, receipts: Vec<Receipt> },
>>>>>>> e58a1c88
}

impl<A, M> MessageResponse<A, M> for NetworkClientResponses
where
    A: Actor,
    M: Message<Result = NetworkClientResponses>,
{
    fn handle<R: ResponseChannel<M>>(self, _: &mut A::Context, tx: Option<R>) {
        if let Some(tx) = tx {
            tx.send(self)
        }
    }
}

impl Message for NetworkClientMessages {
    type Result = NetworkClientResponses;
}

/// Peer stats query.
pub struct QueryPeerStats {}

/// Peer stats result
#[derive(Debug)]
pub struct PeerStatsResult {
    /// Chain info.
    pub chain_info: PeerChainInfo,
    /// Number of bytes we've received from the peer.
    pub received_bytes_per_sec: u64,
    /// Number of bytes we've sent to the peer.
    pub sent_bytes_per_sec: u64,
    /// Returns if this peer is abusive and should be banned.
    pub is_abusive: bool,
    /// Counts of incoming/outgoing messages from given peer.
    pub message_counts: (u64, u64),
}

impl<A, M> MessageResponse<A, M> for PeerStatsResult
where
    A: Actor,
    M: Message<Result = PeerStatsResult>,
{
    fn handle<R: ResponseChannel<M>>(self, _: &mut A::Context, tx: Option<R>) {
        if let Some(tx) = tx {
            tx.send(self)
        }
    }
}

impl Message for QueryPeerStats {
    type Result = PeerStatsResult;
}

#[derive(Clone, Debug, Eq, PartialEq)]
pub struct ChunkPartRequestMsg {
    pub shard_id: u64,
    pub chunk_hash: ChunkHash,
    pub height: BlockIndex,
    pub part_id: u64,
}

#[derive(Clone, Debug, Eq, PartialEq)]
pub struct ChunkOnePartRequestMsg {
    pub shard_id: u64,
    pub chunk_hash: ChunkHash,
    pub height: BlockIndex,
    pub part_id: u64,
    pub recipient: AccountId,
}

#[derive(Clone, Debug, Eq, PartialEq)]
pub struct ChunkPartMsg {
    pub shard_id: u64,
    pub chunk_hash: ChunkHash,
    pub part_id: u64,
    pub part: Shard,
    pub merkle_path: MerklePath,
}<|MERGE_RESOLUTION|>--- conflicted
+++ resolved
@@ -8,37 +8,26 @@
 
 use actix::dev::{MessageResponse, ResponseChannel};
 use actix::{Actor, Addr, Message};
-use borsh::{BorshDeserialize, BorshSerialize, Deserializable, Serializable};
+use borsh::{BorshDeserialize, BorshSerialize};
 use chrono::{DateTime, Utc};
-<<<<<<< HEAD
-use protobuf::well_known_types::UInt32Value;
-use protobuf::{RepeatedField, SingularPtrField};
 use reed_solomon_erasure::Shard;
 use serde_derive::{Deserialize, Serialize};
-=======
->>>>>>> e58a1c88
 use tokio::net::TcpStream;
 
 use near_chain::{Block, BlockApproval, BlockHeader, Weight};
 use near_crypto::{PublicKey, ReadablePublicKey, SecretKey, Signature};
 use near_primitives::hash::{hash, CryptoHash};
-<<<<<<< HEAD
 use near_primitives::logging::pretty_str;
 use near_primitives::merkle::MerklePath;
+use near_primitives::receipt::Receipt;
 use near_primitives::serialize::{BaseEncode, Decode, Encode};
 use near_primitives::sharding::{ChunkHash, ChunkOnePart};
-use near_primitives::transaction::{ReceiptTransaction, SignedTransaction};
+use near_primitives::transaction::SignedTransaction;
 use near_primitives::types::{AccountId, BlockIndex, ChunkExtra, EpochId, ShardId};
-use near_primitives::utils::{proto_to_type, to_string_value};
-use near_protos::network as network_proto;
-=======
-use near_primitives::receipt::Receipt;
-use near_primitives::transaction::SignedTransaction;
-use near_primitives::types::{AccountId, BlockIndex, ShardId};
+
+use crate::peer::Peer;
+use near_chain::types::ReceiptResponse;
 use near_primitives::utils::{from_timestamp, to_timestamp};
->>>>>>> e58a1c88
-
-use crate::peer::Peer;
 
 /// Current latest version of the protocol
 pub const PROTOCOL_VERSION: u32 = 3;
@@ -141,36 +130,6 @@
     }
 }
 
-<<<<<<< HEAD
-impl TryFrom<network_proto::PeerInfo> for PeerInfo {
-    type Error = Box<dyn std::error::Error>;
-
-    fn try_from(proto: network_proto::PeerInfo) -> Result<Self, Self::Error> {
-        let addr = proto.addr.into_option().and_then(|s| s.value.parse::<SocketAddr>().ok());
-        let account_id = proto.account_id.into_option().map(|s| s.value);
-        Ok(PeerInfo { id: PublicKey::try_from(proto.id)?.into(), addr, account_id })
-    }
-}
-
-impl From<PeerInfo> for network_proto::PeerInfo {
-    fn from(peer_info: PeerInfo) -> network_proto::PeerInfo {
-        let id = peer_info.id;
-        let addr = SingularPtrField::from_option(
-            peer_info.addr.map(|s| to_string_value(format!("{}", s))),
-        );
-        let account_id = SingularPtrField::from_option(peer_info.account_id.map(to_string_value));
-        network_proto::PeerInfo {
-            id: (&id.0).into(),
-            addr,
-            account_id,
-            cached_size: Default::default(),
-            unknown_fields: Default::default(),
-        }
-    }
-}
-
-=======
->>>>>>> e58a1c88
 /// Peer chain information.
 #[derive(BorshSerialize, BorshDeserialize, Copy, Clone, Debug, Eq, PartialEq, Default)]
 pub struct PeerChainInfo {
@@ -182,33 +141,6 @@
     pub total_weight: Weight,
 }
 
-<<<<<<< HEAD
-impl TryFrom<network_proto::PeerChainInfo> for PeerChainInfo {
-    type Error = Box<dyn std::error::Error>;
-
-    fn try_from(proto: network_proto::PeerChainInfo) -> Result<Self, Self::Error> {
-        Ok(PeerChainInfo {
-            genesis: proto.genesis.try_into()?,
-            height: proto.height,
-            total_weight: proto.total_weight.into(),
-        })
-    }
-}
-
-impl From<PeerChainInfo> for network_proto::PeerChainInfo {
-    fn from(chain_peer_info: PeerChainInfo) -> network_proto::PeerChainInfo {
-        network_proto::PeerChainInfo {
-            genesis: chain_peer_info.genesis.into(),
-            height: chain_peer_info.height,
-            total_weight: chain_peer_info.total_weight.to_num(),
-            cached_size: Default::default(),
-            unknown_fields: Default::default(),
-        }
-    }
-}
-
-=======
->>>>>>> e58a1c88
 /// Peer type.
 #[derive(Copy, Clone, Debug, Eq, PartialEq)]
 pub enum PeerType {
@@ -247,41 +179,11 @@
     }
 }
 
-<<<<<<< HEAD
-impl TryFrom<network_proto::Handshake> for Handshake {
-    type Error = Box<dyn std::error::Error>;
-
-    fn try_from(proto: network_proto::Handshake) -> Result<Self, Self::Error> {
-        let listen_port = proto.listen_port.into_option().map(|v| v.value as u16);
-        let peer_id: PublicKey = proto.peer_id.try_into().map_err(|e| format!("{}", e))?;
-        let chain_info = proto_to_type(proto.chain_info)?;
-        Ok(Handshake { version: proto.version, peer_id: peer_id.into(), listen_port, chain_info })
-    }
-}
-
-impl From<Handshake> for network_proto::Handshake {
-    fn from(handshake: Handshake) -> network_proto::Handshake {
-        let listen_port = SingularPtrField::from_option(handshake.listen_port.map(|v| {
-            let mut res = UInt32Value::new();
-            res.set_value(u32::from(v));
-            res
-        }));
-        network_proto::Handshake {
-            version: handshake.version,
-            peer_id: handshake.peer_id.into(),
-            listen_port,
-            chain_info: SingularPtrField::some(handshake.chain_info.into()),
-            cached_size: Default::default(),
-            unknown_fields: Default::default(),
-        }
-    }
-=======
 #[derive(BorshSerialize, BorshDeserialize)]
 struct AnnounceAccountRouteHeader {
     pub account_id: AccountId,
     pub peer_id: PeerId,
-    pub epoch_id: CryptoHash,
->>>>>>> e58a1c88
+    pub epoch_id: EpochId,
 }
 
 /// Account route description
@@ -292,32 +194,6 @@
     pub signature: Signature,
 }
 
-<<<<<<< HEAD
-impl TryFrom<network_proto::AnnounceAccountRoute> for AnnounceAccountRoute {
-    type Error = Box<dyn std::error::Error>;
-
-    fn try_from(proto: network_proto::AnnounceAccountRoute) -> Result<Self, Self::Error> {
-        let peer_id: PeerId = proto.peer_id.try_into().map_err(|e| format!("{}", e))?;
-        let hash: CryptoHash = proto.hash.try_into().map_err(|e| format!("{}", e))?;
-        let signature: Signature = proto.signature.try_into().map_err(|e| format!("{}", e))?;
-        Ok(AnnounceAccountRoute { peer_id, hash, signature })
-    }
-}
-
-impl From<AnnounceAccountRoute> for network_proto::AnnounceAccountRoute {
-    fn from(announce_account_route: AnnounceAccountRoute) -> network_proto::AnnounceAccountRoute {
-        network_proto::AnnounceAccountRoute {
-            peer_id: announce_account_route.peer_id.into(),
-            hash: announce_account_route.hash.into(),
-            signature: announce_account_route.signature.into(),
-            cached_size: Default::default(),
-            unknown_fields: Default::default(),
-        }
-    }
-}
-
-=======
->>>>>>> e58a1c88
 /// Account announcement information
 #[derive(BorshSerialize, BorshDeserialize, PartialEq, Eq, Clone, Debug)]
 pub struct AnnounceAccount {
@@ -350,33 +226,23 @@
     }
 
     pub fn build_header_hash(
-<<<<<<< HEAD
         account_id: &AccountId,
         peer_id: &PeerId,
         epoch_id: &EpochId,
     ) -> CryptoHash {
-        hash([account_id.as_bytes(), peer_id.as_ref(), epoch_id.as_ref()].concat().as_slice())
-=======
-        account_id: AccountId,
-        peer_id: PeerId,
-        epoch: CryptoHash,
-    ) -> CryptoHash {
-        let header = AnnounceAccountRouteHeader { account_id, peer_id, epoch_id: epoch };
+        let header = AnnounceAccountRouteHeader {
+            account_id: account_id.clone(),
+            peer_id: peer_id.clone(),
+            epoch_id: epoch_id.clone(),
+        };
         hash(&header.try_to_vec().unwrap())
->>>>>>> e58a1c88
     }
 
     pub fn header_hash(&self) -> CryptoHash {
         AnnounceAccount::build_header_hash(
-<<<<<<< HEAD
             &self.account_id,
             &self.route.first().unwrap().peer_id,
             &self.epoch_id,
-=======
-            self.account_id.clone(),
-            self.route.first().unwrap().peer_id,
-            self.epoch,
->>>>>>> e58a1c88
         )
     }
 
@@ -401,45 +267,7 @@
     }
 }
 
-<<<<<<< HEAD
-impl TryFrom<network_proto::AnnounceAccount> for AnnounceAccount {
-    type Error = Box<dyn std::error::Error>;
-
-    fn try_from(proto: network_proto::AnnounceAccount) -> Result<Self, Self::Error> {
-        let epoch_id: CryptoHash = proto.epoch.try_into().map_err(|e| format!("{}", e))?;
-        Ok(AnnounceAccount {
-            account_id: proto.account_id,
-            epoch_id: EpochId(epoch_id),
-            route: proto
-                .route
-                .into_iter()
-                .filter_map(|hop| match hop.try_into() {
-                    Ok(hop) => Some(hop),
-                    Err(_) => None,
-                })
-                .collect(),
-        })
-    }
-}
-
-impl From<AnnounceAccount> for network_proto::AnnounceAccount {
-    fn from(announce_account: AnnounceAccount) -> network_proto::AnnounceAccount {
-        network_proto::AnnounceAccount {
-            account_id: announce_account.account_id,
-            epoch: announce_account.epoch_id.0.into(),
-            route: RepeatedField::from_iter(
-                announce_account.route.into_iter().map(|hop| hop.into()),
-            ),
-            cached_size: Default::default(),
-            unknown_fields: Default::default(),
-        }
-    }
-}
-
-#[derive(PartialEq, Eq, Clone, Debug)]
-=======
 #[derive(BorshSerialize, BorshDeserialize, PartialEq, Eq, Clone, Debug)]
->>>>>>> e58a1c88
 pub enum PeerMessage {
     Handshake(Handshake),
 
@@ -457,12 +285,7 @@
     Transaction(SignedTransaction),
 
     StateRequest(ShardId, CryptoHash),
-<<<<<<< HEAD
     StateResponse(StateResponseInfo),
-=======
-    StateResponse(ShardId, CryptoHash, Vec<u8>, Vec<Receipt>),
-
->>>>>>> e58a1c88
     AnnounceAccount(AnnounceAccount),
 
     ChunkPartRequest(ChunkPartRequestMsg),
@@ -495,369 +318,6 @@
     }
 }
 
-<<<<<<< HEAD
-impl TryFrom<network_proto::PeerMessage> for PeerMessage {
-    type Error = Box<dyn std::error::Error>;
-
-    fn try_from(proto: network_proto::PeerMessage) -> Result<Self, Self::Error> {
-        match proto.message_type {
-            Some(network_proto::PeerMessage_oneof_message_type::hand_shake(hand_shake)) => {
-                hand_shake.try_into().map(PeerMessage::Handshake)
-            }
-            Some(network_proto::PeerMessage_oneof_message_type::peers_request(_)) => {
-                Ok(PeerMessage::PeersRequest)
-            }
-            Some(network_proto::PeerMessage_oneof_message_type::peers_response(peers_response)) => {
-                let peers_response = peers_response
-                    .peers
-                    .into_iter()
-                    .map(TryInto::try_into)
-                    .collect::<Result<Vec<_>, _>>()?;
-                Ok(PeerMessage::PeersResponse(peers_response))
-            }
-            Some(network_proto::PeerMessage_oneof_message_type::block(block)) => {
-                Ok(PeerMessage::Block(block.try_into()?))
-            }
-            Some(network_proto::PeerMessage_oneof_message_type::block_header_announce(header)) => {
-                Ok(PeerMessage::BlockHeaderAnnounce(header.try_into()?))
-            }
-            Some(network_proto::PeerMessage_oneof_message_type::transaction(transaction)) => {
-                Ok(PeerMessage::Transaction(transaction.try_into()?))
-            }
-            Some(network_proto::PeerMessage_oneof_message_type::block_approval(block_approval)) => {
-                Ok(PeerMessage::BlockApproval(
-                    block_approval.account_id,
-                    block_approval.hash.try_into()?,
-                    block_approval.signature.try_into()?,
-                ))
-            }
-            Some(network_proto::PeerMessage_oneof_message_type::block_request(block_request)) => {
-                Ok(PeerMessage::BlockRequest(block_request.try_into()?))
-            }
-            Some(network_proto::PeerMessage_oneof_message_type::block_headers_request(
-                block_headers_request,
-            )) => Ok(PeerMessage::BlockHeadersRequest(
-                block_headers_request
-                    .hashes
-                    .into_iter()
-                    .map(TryInto::try_into)
-                    .collect::<Result<Vec<_>, _>>()?,
-            )),
-            Some(network_proto::PeerMessage_oneof_message_type::block_headers(block_headers)) => {
-                Ok(PeerMessage::BlockHeaders(
-                    block_headers
-                        .headers
-                        .into_iter()
-                        .map(TryInto::try_into)
-                        .collect::<Result<Vec<_>, _>>()?,
-                ))
-            }
-            Some(network_proto::PeerMessage_oneof_message_type::state_request(state_request)) => {
-                Ok(PeerMessage::StateRequest(
-                    state_request.shard_id,
-                    state_request.hash.try_into()?,
-                ))
-            }
-            Some(network_proto::PeerMessage_oneof_message_type::state_response(state_response)) => {
-                let outgoing_receipts_proto =
-                    state_response
-                        .outgoing_receipts
-                        .into_option()
-                        .ok_or::<Self::Error>("missing outgoing_receipts".into())?;
-                Ok(PeerMessage::StateResponse(StateResponseInfo {
-                    shard_id: state_response.shard_id,
-                    hash: state_response.hash.try_into()?,
-                    prev_chunk_extra: ChunkExtra {
-                        state_root: state_response.prev_state_root.try_into()?,
-                        validator_proposals: state_response
-                            .validator_proposals
-                            .into_iter()
-                            .map(TryInto::try_into)
-                            .collect::<Result<Vec<_>, _>>()?,
-                        gas_used: state_response.prev_gas_used.try_into()?,
-                        gas_limit: state_response.prev_gas_limit.try_into()?,
-                    },
-                    payload: state_response.payload,
-                    outgoing_receipts: (
-                        outgoing_receipts_proto.hash.try_into()?,
-                        outgoing_receipts_proto
-                            .receipts
-                            .into_iter()
-                            .map(TryInto::try_into)
-                            .collect::<Result<Vec<_>, _>>()?,
-                    ),
-                    incoming_receipts: state_response
-                        .incoming_receipts
-                        .into_iter()
-                        .map(|receipt| {
-                            Ok((
-                                receipt.hash.try_into()?,
-                                receipt
-                                    .receipts
-                                    .into_iter()
-                                    .map(TryInto::try_into)
-                                    .collect::<Result<Vec<_>, _>>()?,
-                            ))
-                        })
-                        .collect::<Result<Vec<(CryptoHash, Vec<ReceiptTransaction>)>, Self::Error>>(
-                        )?,
-                }))
-            }
-            Some(network_proto::PeerMessage_oneof_message_type::chunk_part_request(
-                chunk_part_request,
-            )) => Ok(PeerMessage::ChunkPartRequest(ChunkPartRequestMsg {
-                shard_id: chunk_part_request.shard_id,
-                chunk_hash: ChunkHash(chunk_part_request.chunk_hash.try_into()?),
-                height: chunk_part_request.height,
-                part_id: chunk_part_request.part_id,
-            })),
-            Some(network_proto::PeerMessage_oneof_message_type::chunk_one_part_request(
-                chunk_one_part_request,
-            )) => Ok(PeerMessage::ChunkOnePartRequest(ChunkOnePartRequestMsg {
-                shard_id: chunk_one_part_request.shard_id,
-                chunk_hash: ChunkHash(chunk_one_part_request.chunk_hash.try_into()?),
-                height: chunk_one_part_request.height,
-                part_id: chunk_one_part_request.part_id,
-                recipient: chunk_one_part_request.recipient.try_into()?,
-            })),
-            Some(network_proto::PeerMessage_oneof_message_type::chunk_part(chunk_part)) => {
-                Ok(PeerMessage::ChunkPart(ChunkPartMsg {
-                    shard_id: chunk_part.shard_id,
-                    chunk_hash: ChunkHash(chunk_part.chunk_hash.try_into()?),
-                    part_id: chunk_part.part_id,
-                    part: chunk_part.part.into_boxed_slice(),
-                    merkle_path: MerklePath::decode(chunk_part.merkle_path.as_slice())?,
-                }))
-            }
-            Some(network_proto::PeerMessage_oneof_message_type::chunk_header_and_part(
-                chunk_header_and_part,
-            )) => Ok(PeerMessage::ChunkOnePart(ChunkOnePart {
-                shard_id: chunk_header_and_part.shard_id,
-                chunk_hash: ChunkHash(chunk_header_and_part.chunk_hash.try_into()?),
-                header: proto_to_type(chunk_header_and_part.header)?,
-                part_id: chunk_header_and_part.part_id,
-                part: chunk_header_and_part.part.into_boxed_slice(),
-                receipts: chunk_header_and_part
-                    .receipts
-                    .into_iter()
-                    .map(TryInto::try_into)
-                    .collect::<Result<Vec<_>, _>>()?,
-                receipts_proofs: chunk_header_and_part
-                    .receipts_proofs
-                    .into_iter()
-                    .map(|proof| {
-                        Ok(
-                            MerklePath::decode(proof.as_slice())?,
-                        )
-                    })
-                    .collect::<Result<Vec<MerklePath>, Self::Error>>()?,
-                merkle_path: MerklePath::decode(chunk_header_and_part.merkle_path.as_slice())?,
-            })),
-            Some(network_proto::PeerMessage_oneof_message_type::announce_account(
-                announce_account,
-            )) => announce_account.try_into().map(PeerMessage::AnnounceAccount),
-            None => Err(format!("Unexpected empty message body").into()),
-        }
-    }
-}
-
-impl From<PeerMessage> for network_proto::PeerMessage {
-    fn from(message: PeerMessage) -> network_proto::PeerMessage {
-        let message_type = match message {
-            PeerMessage::Handshake(hand_shake) => {
-                Some(network_proto::PeerMessage_oneof_message_type::hand_shake(hand_shake.into()))
-            }
-            PeerMessage::PeersRequest => {
-                Some(network_proto::PeerMessage_oneof_message_type::peers_request(true))
-            }
-            PeerMessage::PeersResponse(peers_response) => {
-                let peers_response = network_proto::PeersResponse {
-                    peers: RepeatedField::from_iter(
-                        peers_response.into_iter().map(std::convert::Into::into),
-                    ),
-                    cached_size: Default::default(),
-                    unknown_fields: Default::default(),
-                };
-                Some(network_proto::PeerMessage_oneof_message_type::peers_response(peers_response))
-            }
-            PeerMessage::Block(block) => {
-                Some(network_proto::PeerMessage_oneof_message_type::block(block.into()))
-            }
-            PeerMessage::BlockHeaderAnnounce(header) => Some(
-                network_proto::PeerMessage_oneof_message_type::block_header_announce(header.into()),
-            ),
-            PeerMessage::Transaction(transaction) => {
-                Some(network_proto::PeerMessage_oneof_message_type::transaction(transaction.into()))
-            }
-            PeerMessage::BlockApproval(account_id, hash, signature) => {
-                let block_approval = network_proto::BlockApproval {
-                    account_id,
-                    hash: hash.into(),
-                    signature: signature.into(),
-                    cached_size: Default::default(),
-                    unknown_fields: Default::default(),
-                };
-                Some(network_proto::PeerMessage_oneof_message_type::block_approval(block_approval))
-            }
-            PeerMessage::BlockRequest(hash) => {
-                Some(network_proto::PeerMessage_oneof_message_type::block_request(hash.into()))
-            }
-            PeerMessage::BlockHeadersRequest(hashes) => {
-                let request = network_proto::BlockHeaderRequest {
-                    hashes: RepeatedField::from_iter(
-                        hashes.into_iter().map(std::convert::Into::into),
-                    ),
-                    cached_size: Default::default(),
-                    unknown_fields: Default::default(),
-                };
-                Some(network_proto::PeerMessage_oneof_message_type::block_headers_request(request))
-            }
-            PeerMessage::BlockHeaders(headers) => {
-                let block_headers = network_proto::BlockHeaders {
-                    headers: RepeatedField::from_iter(
-                        headers.into_iter().map(std::convert::Into::into),
-                    ),
-                    cached_size: Default::default(),
-                    unknown_fields: Default::default(),
-                };
-                Some(network_proto::PeerMessage_oneof_message_type::block_headers(block_headers))
-            }
-            PeerMessage::StateRequest(shard_id, hash) => {
-                let state_request = network_proto::StateRequest {
-                    shard_id,
-                    hash: hash.into(),
-                    cached_size: Default::default(),
-                    unknown_fields: Default::default(),
-                };
-                Some(network_proto::PeerMessage_oneof_message_type::state_request(state_request))
-            }
-            PeerMessage::StateResponse(StateResponseInfo {
-                shard_id,
-                hash,
-                prev_chunk_extra,
-                payload,
-                outgoing_receipts,
-                incoming_receipts,
-            }) => {
-                let state_response = network_proto::StateResponse {
-                    shard_id,
-                    hash: hash.into(),
-                    prev_state_root: prev_chunk_extra.state_root.into(),
-                    validator_proposals: RepeatedField::from_iter(
-                        prev_chunk_extra
-                            .validator_proposals
-                            .into_iter()
-                            .map(std::convert::Into::into),
-                    ),
-                    prev_gas_used: prev_chunk_extra.gas_used.into(),
-                    prev_gas_limit: prev_chunk_extra.gas_limit.into(),
-                    payload,
-                    outgoing_receipts: SingularPtrField::some(
-                        network_proto::StateResponseReceipts {
-                            hash: outgoing_receipts.0.into(),
-                            receipts: RepeatedField::from_iter(
-                                outgoing_receipts.1.into_iter().map(std::convert::Into::into),
-                            ),
-                            cached_size: Default::default(),
-                            unknown_fields: Default::default(),
-                        },
-                    ),
-                    incoming_receipts: RepeatedField::from_iter(incoming_receipts.into_iter().map(
-                        |(hash, receipts)| {
-                            (network_proto::StateResponseReceipts {
-                                hash: hash.into(),
-                                receipts: RepeatedField::from_iter(
-                                    receipts.into_iter().map(std::convert::Into::into),
-                                ),
-                                cached_size: Default::default(),
-                                unknown_fields: Default::default(),
-                            })
-                        },
-                    )),
-                    cached_size: Default::default(),
-                    unknown_fields: Default::default(),
-                };
-                Some(network_proto::PeerMessage_oneof_message_type::state_response(state_response))
-            }
-            PeerMessage::ChunkPartRequest(chunk_part_request) => {
-                let chunk_part_request = network_proto::ChunkPartRequest {
-                    shard_id: chunk_part_request.shard_id,
-                    chunk_hash: chunk_part_request.chunk_hash.0.into(),
-                    height: chunk_part_request.height,
-                    part_id: chunk_part_request.part_id,
-                    cached_size: Default::default(),
-                    unknown_fields: Default::default(),
-                };
-                Some(network_proto::PeerMessage_oneof_message_type::chunk_part_request(
-                    chunk_part_request,
-                ))
-            }
-            PeerMessage::ChunkOnePartRequest(chunk_one_part_request) => {
-                let chunk_one_part_request = network_proto::ChunkOnePartRequest {
-                    shard_id: chunk_one_part_request.shard_id,
-                    chunk_hash: chunk_one_part_request.chunk_hash.0.into(),
-                    height: chunk_one_part_request.height,
-                    part_id: chunk_one_part_request.part_id,
-                    recipient: chunk_one_part_request.recipient.into(),
-                    cached_size: Default::default(),
-                    unknown_fields: Default::default(),
-                };
-                Some(network_proto::PeerMessage_oneof_message_type::chunk_one_part_request(
-                    chunk_one_part_request,
-                ))
-            }
-            PeerMessage::ChunkPart(chunk_part) => {
-                let chunk_part = network_proto::ChunkPart {
-                    shard_id: chunk_part.shard_id,
-                    chunk_hash: chunk_part.chunk_hash.0.into(),
-                    part_id: chunk_part.part_id,
-                    part: (*chunk_part.part).to_vec(),
-                    merkle_path: MerklePath::encode(&chunk_part.merkle_path).unwrap(),
-                    cached_size: Default::default(),
-                    unknown_fields: Default::default(),
-                };
-                Some(network_proto::PeerMessage_oneof_message_type::chunk_part(chunk_part))
-            }
-            PeerMessage::ChunkOnePart(chunk_header_and_part) => {
-                let chunk_header_and_part = network_proto::ChunkOnePart {
-                    shard_id: chunk_header_and_part.shard_id,
-                    chunk_hash: chunk_header_and_part.chunk_hash.0.into(),
-                    header: SingularPtrField::some(chunk_header_and_part.header.into()),
-                    part_id: chunk_header_and_part.part_id,
-                    part: (*chunk_header_and_part.part).to_vec(),
-                    merkle_path: MerklePath::encode(&chunk_header_and_part.merkle_path).unwrap(),
-                    receipts: RepeatedField::from_iter(
-                        chunk_header_and_part.receipts.into_iter().map(std::convert::Into::into),
-                    ),
-                    receipts_proofs: RepeatedField::from_iter(
-                        chunk_header_and_part.receipts_proofs.into_iter().map(
-                        |proof| {
-                            MerklePath::encode(&proof).unwrap()
-                        },
-                    )),
-                    cached_size: Default::default(),
-                    unknown_fields: Default::default(),
-                };
-                Some(network_proto::PeerMessage_oneof_message_type::chunk_header_and_part(
-                    chunk_header_and_part,
-                ))
-            }
-            PeerMessage::AnnounceAccount(announce_account) => {
-                Some(network_proto::PeerMessage_oneof_message_type::announce_account(
-                    announce_account.into(),
-                ))
-            }
-        };
-        network_proto::PeerMessage {
-            message_type,
-            cached_size: Default::default(),
-            unknown_fields: Default::default(),
-        }
-    }
-}
-
-=======
->>>>>>> e58a1c88
 /// Configuration for the peer-to-peer manager.
 #[derive(Clone)]
 pub struct NetworkConfig {
@@ -1092,14 +552,14 @@
     type Result = NetworkResponses;
 }
 
-#[derive(PartialEq, Eq, Clone, Debug)]
+#[derive(PartialEq, Eq, Clone, Debug, BorshSerialize, BorshDeserialize)]
 pub struct StateResponseInfo {
     pub shard_id: ShardId,
     pub hash: CryptoHash,
     pub prev_chunk_extra: ChunkExtra,
     pub payload: Vec<u8>,
-    pub outgoing_receipts: (CryptoHash, Vec<ReceiptTransaction>),
-    pub incoming_receipts: Vec<(CryptoHash, Vec<ReceiptTransaction>)>,
+    pub outgoing_receipts: ReceiptResponse,
+    pub incoming_receipts: Vec<ReceiptResponse>,
 }
 
 #[derive(Debug)]
@@ -1123,11 +583,7 @@
     /// State request.
     StateRequest(ShardId, CryptoHash),
     /// State response.
-<<<<<<< HEAD
     StateResponse(StateResponseInfo),
-=======
-    StateResponse(ShardId, CryptoHash, Vec<u8>, Vec<Receipt>),
->>>>>>> e58a1c88
     /// Account announcement that needs to be validated before being processed
     AnnounceAccount(AnnounceAccount),
 
@@ -1157,11 +613,7 @@
     /// Headers response.
     BlockHeaders(Vec<BlockHeader>),
     /// Response to state request.
-<<<<<<< HEAD
     StateResponse(StateResponseInfo),
-=======
-    StateResponse { shard_id: ShardId, hash: CryptoHash, payload: Vec<u8>, receipts: Vec<Receipt> },
->>>>>>> e58a1c88
 }
 
 impl<A, M> MessageResponse<A, M> for NetworkClientResponses
@@ -1214,7 +666,7 @@
     type Result = PeerStatsResult;
 }
 
-#[derive(Clone, Debug, Eq, PartialEq)]
+#[derive(Clone, Debug, Eq, PartialEq, BorshSerialize, BorshDeserialize)]
 pub struct ChunkPartRequestMsg {
     pub shard_id: u64,
     pub chunk_hash: ChunkHash,
@@ -1222,7 +674,7 @@
     pub part_id: u64,
 }
 
-#[derive(Clone, Debug, Eq, PartialEq)]
+#[derive(Clone, Debug, Eq, PartialEq, BorshSerialize, BorshDeserialize)]
 pub struct ChunkOnePartRequestMsg {
     pub shard_id: u64,
     pub chunk_hash: ChunkHash,
@@ -1231,7 +683,7 @@
     pub recipient: AccountId,
 }
 
-#[derive(Clone, Debug, Eq, PartialEq)]
+#[derive(Clone, Debug, Eq, PartialEq, BorshSerialize, BorshDeserialize)]
 pub struct ChunkPartMsg {
     pub shard_id: u64,
     pub chunk_hash: ChunkHash,
