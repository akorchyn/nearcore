use std::collections::HashMap;

pub use near_primitives::block::{Block, BlockHeader, Weight};
use near_primitives::crypto::signature::Signature;
use near_primitives::crypto::signer::EDSigner;
use near_primitives::hash::CryptoHash;
use near_primitives::rpc::QueryResponse;
use near_primitives::sharding::{ChunkOnePart, ShardChunk, ShardChunkHeader};
use near_primitives::transaction::{ReceiptTransaction, SignedTransaction, TransactionResult};
use near_primitives::types::{AccountId, BlockIndex, MerkleHash, ShardId, ValidatorStake};
use near_store::{StoreUpdate, WrappedTrieChanges};

use crate::error::Error;

#[derive(Eq, PartialEq, Debug)]
pub enum BlockStatus {
    /// Block is the "next" block, updating the chain head.
    Next,
    /// Block does not update the chain head and is a fork.
    Fork,
    /// Block updates the chain head via a (potentially disruptive) "reorg".
    /// Previous block was not our previous chain head.
    Reorg(CryptoHash),
}

impl BlockStatus {
    pub fn is_new_head(&self) -> bool {
        match self {
            BlockStatus::Next => true,
            BlockStatus::Fork => false,
            BlockStatus::Reorg(_) => true,
        }
    }
}

/// Options for block origin.
#[derive(Eq, PartialEq)]
pub enum Provenance {
    /// No provenance.
    NONE,
    /// Adds block while in syncing mode.
    SYNC,
    /// Block we produced ourselves.
    PRODUCED,
}

/// Information about valid transaction that was processed by chain + runtime.
pub struct ValidTransaction {
    pub transaction: SignedTransaction,
}

/// Map of shard to list of receipts to send to it.
pub type ReceiptResult = HashMap<ShardId, Vec<ReceiptTransaction>>;

pub enum ShardFullChunkOrOnePart<'a> {
    // The validator follows the shard, and has the full chunk
    FullChunk(&'a ShardChunk),
    // The validator doesn't follow the shard, and only has one part
    OnePart(&'a ChunkOnePart),
    // The chunk for particular shard is not present in the block
    NoChunk,
}

/// Bridge between the chain and the runtime.
/// Main function is to update state given transactions.
/// Additionally handles validators and block weight computation.
pub trait RuntimeAdapter: Send + Sync {
    /// Initialize state to genesis state and returns StoreUpdate, state root and initial validators.
    /// StoreUpdate can be discarded if the chain past the genesis.
    fn genesis_state(&self) -> (StoreUpdate, Vec<MerkleHash>);

    /// Verify block producer validity and return weight of given block for fork choice rule.
    fn compute_block_weight(
        &self,
        prev_header: &BlockHeader,
        header: &BlockHeader,
    ) -> Result<Weight, Error>;

    /// Verify validator signature for the given epoch.
    fn verify_validator_signature(
        &self,
        epoch_hash: &CryptoHash,
        account_id: &AccountId,
        data: &[u8],
        signature: &Signature,
    ) -> bool;

    /// Verify chunk header signature.
    fn verify_chunk_header_signature(&self, header: &ShardChunkHeader) -> Result<bool, Error>;

    /// Epoch block proposers (ordered by their order in the proposals) for given shard.
    /// Returns error if height is outside of known boundaries.
    fn get_epoch_block_proposers(
        &self,
        epoch_hash: CryptoHash,
    ) -> Result<Vec<AccountId>, Box<dyn std::error::Error>>;

    /// Block proposer for given height for the main block. Return error if outside of known boundaries.
    fn get_block_proposer(
        &self,
        epoch_hash: CryptoHash,
        height: BlockIndex,
    ) -> Result<AccountId, Box<dyn std::error::Error>>;

    /// Chunk proposer for given height for given shard. Return error if outside of known boundaries.
    fn get_chunk_proposer(
        &self,
        epoch_hash: CryptoHash,
        height: BlockIndex,
        shard_id: ShardId,
    ) -> Result<AccountId, Box<dyn std::error::Error>>;

    /// Get current number of shards.
    fn num_shards(&self) -> ShardId;

    fn num_total_parts(&self, parent_hash: CryptoHash) -> usize;
    fn num_data_parts(&self, parent_hash: CryptoHash) -> usize;

    /// Account Id to Shard Id mapping, given current number of shards.
    fn account_id_to_shard_id(&self, account_id: &AccountId) -> ShardId;
    fn get_part_owner(
        &self,
        parent_hash: CryptoHash,
        part_id: u64,
    ) -> Result<AccountId, Box<dyn std::error::Error>>;

    fn cares_about_shard(
        &self,
        account_id: &AccountId,
        parent_hash: CryptoHash,
        shard_id: ShardId,
    ) -> bool;

    fn will_care_about_shard(
        &self,
        account_id: &AccountId,
        parent_hash: CryptoHash,
        shard_id: ShardId,
    ) -> bool;

    /// Validate transaction and return transaction information relevant to ordering it in the mempool.
    fn validate_tx(
        &self,
        shard_id: ShardId,
        state_root: MerkleHash,
        transaction: SignedTransaction,
    ) -> Result<ValidTransaction, String>;

    /// Add proposals for validators.
    fn add_validator_proposals(
        &self,
        parent_hash: CryptoHash,
        current_hash: CryptoHash,
        block_index: BlockIndex,
        proposals: Vec<ValidatorStake>,
        validator_mask: Vec<bool>,
    ) -> Result<(), Box<dyn std::error::Error>>;

    /// Apply transactions to given state root and return store update and new state root.
    /// Also returns transaction result for each transaction and new receipts.
    fn apply_transactions(
        &self,
        shard_id: ShardId,
        merkle_hash: &MerkleHash,
        block_index: BlockIndex,
        prev_block_hash: &CryptoHash,
        block_hash: &CryptoHash,
        receipts: &Vec<ReceiptTransaction>,
        transactions: &Vec<SignedTransaction>,
    ) -> Result<
        (
            WrappedTrieChanges,
            MerkleHash,
            Vec<TransactionResult>,
            ReceiptResult,
            Vec<ValidatorStake>,
        ),
        Box<dyn std::error::Error>,
    >;

    /// Query runtime with given `path` and `data`.
    fn query(
        &self,
        state_root: MerkleHash,
        height: BlockIndex,
        path_parts: Vec<&str>,
        data: &[u8],
    ) -> Result<QueryResponse, Box<dyn std::error::Error>>;

    /// Read state as byte array from given state root.
    fn dump_state(
        &self,
        shard_id: ShardId,
        state_root: MerkleHash,
    ) -> Result<Vec<u8>, Box<dyn std::error::Error>>;

    /// Set state that expected to be given state root with provided payload.
    /// Returns error if failed to parse or if the resulting tree doesn't match the expected root.
    fn set_state(
        &self,
        _shard_id: ShardId,
        state_root: MerkleHash,
        payload: Vec<u8>,
    ) -> Result<(), Box<dyn std::error::Error>>;

    fn is_epoch_second_block(
        &self,
        parent_hash: CryptoHash,
        index: BlockIndex,
    ) -> Result<bool, Box<dyn std::error::Error>>;

    fn is_epoch_start(
        &self,
        parent_hash: CryptoHash,
        index: BlockIndex,
    ) -> Result<bool, Box<dyn std::error::Error>>;

    fn get_epoch_hash(&self, parent_hash: CryptoHash) -> Result<CryptoHash, Error>;
}

/// The tip of a fork. A handle to the fork ancestry from its leaf in the
/// blockchain tree. References the max height and the latest and previous
/// blocks for convenience and the total weight.
#[derive(Debug, Clone, PartialEq, Serialize, Deserialize)]
pub struct Tip {
    /// Height of the tip (max height of the fork)
    pub height: BlockIndex,
    /// Last block pushed to the fork
    pub last_block_hash: CryptoHash,
    /// Previous block
    pub prev_block_hash: CryptoHash,
    /// Total weight on that fork
    pub total_weight: Weight,
    /// Previous epoch hash. Used for getting validator info.
    pub epoch_hash: CryptoHash,
}

impl Tip {
    /// Creates a new tip based on provided header.
    pub fn from_header(header: &BlockHeader) -> Tip {
        Tip {
            height: header.height,
            last_block_hash: header.hash(),
            prev_block_hash: header.prev_hash,
            total_weight: header.total_weight,
            epoch_hash: header.epoch_hash,
        }
    }
}

/// Block approval by other block producers.
#[derive(Debug, Clone, PartialEq, Eq)]
pub struct BlockApproval {
    pub hash: CryptoHash,
    pub signature: Signature,
    pub target: AccountId,
}

impl BlockApproval {
    pub fn new(hash: CryptoHash, signer: &dyn EDSigner, target: AccountId) -> Self {
        let signature = signer.sign(hash.as_ref());
        BlockApproval { hash, signature, target }
    }
}

#[cfg(test)]
mod tests {
    use std::sync::Arc;

    use chrono::Utc;

    use near_primitives::crypto::signer::InMemorySigner;

    use super::*;

    #[test]
    fn test_block_produce() {
<<<<<<< HEAD
        let num_shards = 32;
        let genesis = Block::genesis(vec![MerkleHash::default()], Utc::now(), num_shards);
=======
        let genesis = Block::genesis(MerkleHash::default(), Utc::now(), 1_000_000);
>>>>>>> 1a8f879c
        let signer = Arc::new(InMemorySigner::from_seed("other", "other"));
        let b1 = Block::produce(
            &genesis.header,
            1,
            Block::genesis_chunks(vec![Block::chunk_genesis_hash()], num_shards),
            CryptoHash::default(),
            0,
            1_000_000,
            vec![],
            HashMap::default(),
            vec![],
            signer.clone(),
        );
        assert!(signer.verify(b1.hash().as_ref(), &b1.header.signature));
        assert_eq!(b1.header.total_weight.to_num(), 1);
        let other_signer = Arc::new(InMemorySigner::from_seed("other2", "other2"));
        let approvals: HashMap<usize, Signature> =
            vec![(1, other_signer.sign(b1.hash().as_ref()))].into_iter().collect();
        let b2 = Block::produce(
            &b1.header,
            2,
            vec![],
            CryptoHash::default(),
            0,
            1_000_000,
            vec![],
            approvals,
            vec![],
            signer.clone(),
        );
        assert!(signer.verify(b2.hash().as_ref(), &b2.header.signature));
        assert_eq!(b2.header.total_weight.to_num(), 3);
    }
}<|MERGE_RESOLUTION|>--- conflicted
+++ resolved
@@ -275,12 +275,9 @@
 
     #[test]
     fn test_block_produce() {
-<<<<<<< HEAD
         let num_shards = 32;
-        let genesis = Block::genesis(vec![MerkleHash::default()], Utc::now(), num_shards);
-=======
-        let genesis = Block::genesis(MerkleHash::default(), Utc::now(), 1_000_000);
->>>>>>> 1a8f879c
+        let genesis =
+            Block::genesis(vec![MerkleHash::default()], Utc::now(), num_shards, 1_000_000);
         let signer = Arc::new(InMemorySigner::from_seed("other", "other"));
         let b1 = Block::produce(
             &genesis.header,
