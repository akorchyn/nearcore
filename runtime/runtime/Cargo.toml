--- conflicted
+++ resolved
@@ -24,13 +24,8 @@
 near-runtime-fees = { path = "../../runtime/near-runtime-fees" }
 near-vm-logic = { path = "../../runtime/near-vm-logic" }
 near-vm-runner = { path = "../../runtime/near-vm-runner" }
-<<<<<<< HEAD
 cached = "0.9.0"
-borsh = { git = "https://github.com/nearprotocol/borsh.git" }
-=======
-cached = { git = "https://github.com/nearprotocol/cached", rev = "7e472eddef68607e344d5a106a0e6705d92e55be" }
 borsh = "0.2.2"
->>>>>>> c2f15f9e
 
 [features]
 test-utils = []
